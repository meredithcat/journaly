--- conflicted
+++ resolved
@@ -62,12 +62,7 @@
   if (process.env.NODE_ENV === 'production') {
     try {
       event = stripe.webhooks.constructEvent(body, sig, process.env.STRIPE_WEBHOOK_SIGNING_SECRET!)
-<<<<<<< HEAD
-    }
-    catch (err) {
-=======
     } catch (err) {
->>>>>>> 2658ba39
       logPaymentsError(
         err.message,
         err,
