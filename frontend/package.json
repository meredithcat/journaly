{
  "name": "journaly-frontend",
  "version": "1.0.0",
  "description": "The frontend of Journaly.",
  "repository": {
    "type": "git",
    "url": "git://github.com/Journaly/journaly.git"
  },
  "author": "Journaly",
  "license": "ISC",
  "main": "index.js",
  "scripts": {
    "dev": "next",
    "build": "next build",
    "start": "next start",
    "format": "prettier --write './**/*.{js,jsx,ts,tsx,md}'",
    "type-check": "tsc",
    "codegen": "graphql-codegen --config codegen.yml"
  },
  "dependencies": {
    "@apollo/client": "^3.0.0-beta.41",
    "@apollo/react-ssr": "^4.0.0-beta.1",
    "graphql": "^14.6.0",
    "is-hotkey": "^0.1.6",
    "isomorphic-unfetch": "^3.0.0",
    "next": "^9.3.0",
    "nprogress": "^0.2.0",
    "react": "^16.13.0",
    "react-dom": "^16.13.0",
    "slate": "^0.57.1",
    "slate-history": "^0.57.1",
    "slate-react": "^0.57.1"
  },
  "devDependencies": {
    "@graphql-codegen/cli": "^1.13.1",
    "@graphql-codegen/typescript": "1.13.1",
    "@graphql-codegen/typescript-operations": "1.13.1",
    "@graphql-codegen/typescript-react-apollo": "1.13.1",
    "@types/node": "^13.7.6",
    "@types/react": "^16.9.23",
    "@types/react-dom": "^16.9.5",
<<<<<<< HEAD
    "typescript": "^3.8.2"
=======
    "graphql": "^14.6.0",
    "prettier": "^2.0.1",
    "tslint": "^6.1.0",
    "tslint-config-prettier": "^1.18.0",
    "tslint-plugin-prettier": "^2.2.0",
    "typescript": "^3.8.3"
>>>>>>> 1d7b2f84
  }
}<|MERGE_RESOLUTION|>--- conflicted
+++ resolved
@@ -39,15 +39,11 @@
     "@types/node": "^13.7.6",
     "@types/react": "^16.9.23",
     "@types/react-dom": "^16.9.5",
-<<<<<<< HEAD
-    "typescript": "^3.8.2"
-=======
     "graphql": "^14.6.0",
     "prettier": "^2.0.1",
     "tslint": "^6.1.0",
     "tslint-config-prettier": "^1.18.0",
     "tslint-plugin-prettier": "^2.2.0",
     "typescript": "^3.8.3"
->>>>>>> 1d7b2f84
   }
 }