--- conflicted
+++ resolved
@@ -39,11 +39,8 @@
     "@graphql-codegen/typescript": "1.13.1",
     "@graphql-codegen/typescript-operations": "1.13.1",
     "@graphql-codegen/typescript-react-apollo": "1.13.1",
-<<<<<<< HEAD
     "@svgr/cli": "^5.3.1",
-=======
     "@types/express": "^4.17.4",
->>>>>>> 931b67a1
     "@types/node": "^13.7.6",
     "@types/react": "^16.9.23",
     "@types/react-dom": "^16.9.5",
