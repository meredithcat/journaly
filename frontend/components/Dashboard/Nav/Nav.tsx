import React, { useEffect } from 'react'
import Link from 'next/link'
import classNames from 'classnames'
import { navConstants } from './nav-constants'
import NavLinks from './NavLinks'
import { useCurrentUserQuery, User as UserType } from '../../../generated/graphql'

interface Props {
  expanded: boolean
  collapse: () => void
}

<<<<<<< HEAD
const Nav: React.FC<Props> = ({ expanded, collapse }) => {
  const { data, error } = useCurrentUserQuery()
  let currentUser: UserType | null = data?.currentUser as UserType
  if (error) currentUser = null
=======
const Nav: React.FC<Props> = ({ currentUser, expanded, collapse }) => {
  const navStyles = classNames('nav-wrapper', { expanded, 'logged-in': Boolean(currentUser) })
>>>>>>> f7319389

  useEffect(() => {
    setTimeout(() => {
      document.body.classList.remove('block-transitions-on-page-load')
    }, 0)
  }, [])

  const handleCollapse = (): void => {
    // Collapse the nav after clicking a link for mobile only
    if (window.innerWidth < navConstants.mobileBreakpoint) {
      collapse()
    }
  }

  return (
    <div className={navStyles}>
      <div className="nav-background" onClick={handleCollapse} />

      <nav>
        {currentUser && <NavLinks onClick={handleCollapse} currentUser={currentUser} />}

        <h1 className="nav-logo">
          <Link href="/">
            <a onClick={handleCollapse}>
              J<span>ournaly</span>
            </a>
          </Link>
        </h1>
      </nav>
      <style jsx>{`
        .nav-background {
          position: fixed;
          top: 0;
          left: 0;
          width: 100%;
          background-color: rgba(0, 0, 0, 0.4);
          opacity: 0;
          transition: opacity ${navConstants.transitionDuration}ms linear;
          z-index: ${navConstants.zIndex};
        }

        .expanded .nav-background {
          opacity: 1;
          /* Make background take up full screen */
          bottom: 0;
          right: 0;
        }

        @media (${navConstants.aboveMobileNav}) {
          .nav-background {
            display: none;
          }
        }

        nav {
          position: fixed;
          top: 0;
          left: 0;
          display: grid;
          grid-template-rows: 1fr 2fr 1fr;
          height: 100vh;
          width: ${navConstants.navWidth}px;
          background-color: #313131;
          z-index: ${navConstants.zIndex};
          transform: translateX(-100%);
          transition: transform ${navConstants.transitionDuration}ms linear,
            width ${navConstants.transitionDuration}ms linear;
        }

        .expanded nav {
          /* Move the nav from off the screen to on the screen */
          transform: translateX(0%);
        }

        @media (${navConstants.aboveMobileNav}) {
          nav {
            transform: translateX(0%);
          }
        }
        @media (${navConstants.skinnyNavToDesktop}) {
          nav {
            width: ${navConstants.skinnyNavWidth}px;
          }
        }
        @media (${navConstants.aboveDesktopNav}) {
          /* Allow certain pages, like settings, to have the skinny nav for the desktop breakpoint */
          :not(.expanded) nav {
            width: ${navConstants.skinnyNavWidth}px;
          }
        }

        .nav-logo {
          /* The auto top margin allows the logo to take up enough space, but push itself down */
          margin: auto 0 15px;
          text-align: center;
        }

        .nav-wrapper:not(.logged-in) .nav-logo {
          margin: 6px 0 15px;
        }

        .nav-logo a {
          font-size: 40px;
          /* Match the line-height of the parent h1 */
          line-height: 56px;
          color: white;
        }

        .nav-logo span {
          display: none;
        }

        @keyframes fadeIn {
          from {
            opacity: 0;
          }
          to {
            opacity: 1;
          }
        }

        .expanded .nav-logo a {
          font-size: 24px;
          animation: fadeIn ${navConstants.transitionDuration}ms linear;
        }

        .expanded .nav-logo span {
          display: inline;
        }
        /*
          See comment in NavLinks for why these styles must be duplicated
          for both .expanded and the mobile nav media query
        */
        @media (${navConstants.mobileNavOnly}) {
          .nav-logo a {
            font-size: 24px;
            animation: fadeIn ${navConstants.transitionDuration}ms linear;
          }

          .nav-logo span {
            display: inline;
          }
        }
      `}</style>
    </div>
  )
}

export default Nav<|MERGE_RESOLUTION|>--- conflicted
+++ resolved
@@ -10,15 +10,12 @@
   collapse: () => void
 }
 
-<<<<<<< HEAD
 const Nav: React.FC<Props> = ({ expanded, collapse }) => {
   const { data, error } = useCurrentUserQuery()
   let currentUser: UserType | null = data?.currentUser as UserType
   if (error) currentUser = null
-=======
-const Nav: React.FC<Props> = ({ currentUser, expanded, collapse }) => {
+
   const navStyles = classNames('nav-wrapper', { expanded, 'logged-in': Boolean(currentUser) })
->>>>>>> f7319389
 
   useEffect(() => {
     setTimeout(() => {
