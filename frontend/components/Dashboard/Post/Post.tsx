import React from 'react'
import Head from 'next/head'
import { sanitize, formatLongDate } from '../../../utils'

import {
  Post as PostType,
  UserFragmentFragment as UserType,
  Thread as ThreadType,
  PostStatus,
  useCreateThreadMutation,
  useUpdatePostMutation,
} from '../../../generated/graphql'
import Button, { ButtonVariant } from '../../../elements/Button'
import theme from '../../../theme'
import PostBodyStyles from '../../PostBodyStyles'
import LeaveACommentIcon from '../../Icons/LeaveACommentIcon'
import InlineFeedbackPopover from '../../InlineFeedbackPopover'
import { Router, useTranslation } from '../../../config/i18n'

// TODO: Remove any when Types are fixed with PR #17
interface IPostProps {
  post: PostType | any
  currentUser: UserType | null | undefined
  refetch: any
}

// Elements whose boundaries a comment can cross
const elementWhiteList = new Set(['SPAN', 'EM', 'STRONG'])

type CommentSelectionButtonProps = {
  position: {
    x: string
    y: string
  }
  display: boolean
  onClick: React.MouseEventHandler
}

const CommentSelectionButton = ({ position, display, onClick }: CommentSelectionButtonProps) => {
  return (
    <button onMouseDown={onClick} className="comment-btn">
      <LeaveACommentIcon primaryColor="white" secondaryColor="white" size={30} />
      <style jsx>{`
        .comment-btn {
          display: ${display ? 'flex' : 'none'};
          align-items: center;
          justify-content: center;
          padding: 0 0 2px 2px;
          width: 35px;
          height: 35px;
          font-size: 14px;
          line-height: 1;
          background-color: ${theme.colors.gray800};
          border-radius: 5px;
          cursor: pointer;
          position: absolute;
          top: ${position.y};
          left: ${position.x};
          z-index: 10;
          transition: background-color 0.2s ease-in-out;
        }

        .comment-btn:hover {
          background-color: ${theme.colors.blueLight};
        }
      `}</style>
    </button>
  )
}

// Construct highlighted text/selection & replace original selection with highlighted construction
function highlightRange(range: Range, threadId: number): string {
  const selectedText = range.extractContents()
  const commentedTextSpan = document.createElement('span')
  commentedTextSpan.classList.add('thread-highlight')
  commentedTextSpan.dataset.tid = `${threadId}`
  commentedTextSpan.appendChild(selectedText)
  range.insertNode(commentedTextSpan)

  return commentedTextSpan.innerHTML
}

function buildPreOrderList(rootEl: HTMLElement): (HTMLElement | Node)[] {
  const preOrderList: (HTMLElement | Node)[] = []
  const recur = (el: HTMLElement | Node) => {
    preOrderList.push(el)
    el.childNodes.forEach(recur)
  }
  recur(rootEl)
  return preOrderList
}

function buildPostOrderList(el: HTMLElement): (HTMLElement | Node)[] {
  const postOrderList: (HTMLElement | Node)[] = []
  const recur = (el: HTMLElement | Node) => {
    el.childNodes.forEach(recur)
    postOrderList.push(el)
  }
  recur(el)
  return postOrderList
}

// Returns boolean to indicate whether selection is valid for a comment
function isSelectionCommentable(selection: Selection, parentElement: HTMLElement) {
  if (
    !selection.anchorNode ||
    !selection.focusNode ||
    selection.isCollapsed ||
    !selection.toString().trim().length ||
    !isChildOf(selection.anchorNode, parentElement) ||
    !isChildOf(selection.focusNode, parentElement)
  ) {
    return false
  }

  const nodeList = buildPostOrderList(parentElement)
  // Index of the element that contains the beginning of the selection
  let startIdx = nodeList.indexOf(selection.anchorNode)
  // Index of the element that contains the end of the selection
  let endIdx = nodeList.indexOf(selection.focusNode)

  // Make sure it's not a backwards selection
  // If so, reverse it.
  if (startIdx > endIdx) {
    ;[startIdx, endIdx] = [endIdx, startIdx]
  }

  // The nodes that the selection crosses boundaries of
  const selectedNodes = nodeList.slice(startIdx, endIdx + 1)

  // Check none of the nodes crossed by the selection
  // are not Text nodes or outisde of the whitelist
  for (const node of selectedNodes) {
    if (node.constructor === Text) {
      continue
    } else if (elementWhiteList.has((node as HTMLElement).tagName)) {
      continue
    } else {
      // node not in our "whitelist"
      return false
    }
  }
  return true
}

function buildPreOrderListAndOffsets(selectableTextArea: HTMLElement) {
  // a list of every element in the selectableTextArea
  const preOrderList = buildPreOrderList(selectableTextArea)
  // a list of integers which are the offsets of the preOrderList elements
  // this method of creating the Array is more efficient than using Array.push
  const offsets = new Array(preOrderList.length)

  // Offset of the sum of the length of all the Text Nodes that appear
  // before the current element in the document
  let currentOffset = 0
  for (let i = 0; i < preOrderList.length; i++) {
    const node = preOrderList[i]
    offsets[i] = currentOffset

    if (node.constructor === Text) {
      currentOffset += (node as Text).length
    }
  }

  return [preOrderList, offsets]
}

function isChildOf(el: Node, target: HTMLElement) {
  let current = el
  while (current.parentElement) {
    if (current.parentElement === target) {
      return true
    }

    current = current.parentElement
  }

  return false
}

type PostContentProps = {
  body: string
}

const PostContent = React.memo(React.forwardRef<HTMLDivElement, PostContentProps>((
  { body },
  ref
) => {
  // Break this into a memoizable component so we don't have to re-sanitize
  // and re-render so much
  const sanitizedHTML = sanitize(body)

  return (
    <div
      ref={ref}
      dangerouslySetInnerHTML={{ __html: sanitizedHTML }}
    />
  )
}))
          

const Post: React.FC<IPostProps> = ({ post, currentUser, refetch }: IPostProps) => {
  const { t } = useTranslation('post')

  const selectableRef = React.useRef<HTMLDivElement>(null)
  const popoverRef = React.useRef<HTMLDivElement>(null)
  const [displayCommentButton, setDisplayCommentButton] = React.useState(false)
  const [activeThreadId, setActiveThreadId] = React.useState<number>(-1)
  const [commentButtonPosition, setCommentButtonPosition] = React.useState({ x: '0', y: '0' })
  const [popoverPosition, setPopoverPosition] = React.useState({ x: 0, y: 0, w: 0, h: 0 })
  const [createThread] = useCreateThreadMutation({
    onCompleted: ({ createThread }) => {
      if (!createThread) {
        return
      }

      refetch()
      setActiveThreadId(createThread.id)
    },
  })
  const [updatePost] = useUpdatePostMutation({ onCompleted: refetch })

  React.useEffect(() => {
    if (!selectableRef.current) {
      return
    }

    const selectableTextArea = selectableRef.current

    // Clear existing set of highlights so we don't double-apply them
    selectableTextArea.innerHTML = sanitize(post.body)

    // Re-construct all comments from DB
    post.threads.forEach((thread: ThreadType) => {
      const { startIndex, endIndex, id } = thread
      // Rebuild list on every iteration b/c the DOM & the POL change with every new comment
      // Done for simplicity of logic, but can be refactored to update original list if performance becomes an issues
      // Would complicate logic quite a lot.
      const [preOrderList, offsets] = buildPreOrderListAndOffsets(selectableTextArea)

      // Get the index of where the comment starts & ends within the preOrderList
      const startElIndex = offsets.filter((offset) => offset <= startIndex).length - 1
      const endElIndex = offsets.filter((offset) => offset < endIndex).length - 1

      // Construct the range the comment will occupy
      const range = document.createRange()
      range.setStart(preOrderList[startElIndex], startIndex - offsets[startElIndex])
      range.setEnd(preOrderList[endElIndex], endIndex - offsets[endElIndex])

      highlightRange(range, id)
    })
  }, [post.threads.length])

  React.useEffect(() => {
    const onSelectionChange = () => {
      const selection = window.getSelection()

      if (
        !selection ||
        !selection.rangeCount ||
        !selectableRef.current ||
        !isSelectionCommentable(selection, selectableRef.current)
      ) {
        setDisplayCommentButton(false)
        return
      }

      const selectionDims = selection.getRangeAt(0).getBoundingClientRect()
      const x = selectionDims.x + selectionDims.width / 2
      const y = selectionDims.y - selectionDims.height -  20

      setDisplayCommentButton(true)
      setCommentButtonPosition({
        x: `${x}px`,
        y: `${y}px`,
      })
    }

    const onDocumentMouseDown = (e: MouseEvent) => {
      if (
        !e.target ||
        !popoverRef.current ||
        isChildOf((e.target as Node), popoverRef.current)
      ) {
        return
      }

      setActiveThreadId(-1)
    }

    document.addEventListener('selectionchange', onSelectionChange)
    document.addEventListener('mousedown', onDocumentMouseDown)

    return () => {
      document.removeEventListener('selectionchange', onSelectionChange)
      document.removeEventListener('mousedown', onDocumentMouseDown)
    }
  }, [selectableRef.current])

  const createThreadHandler = (e: React.MouseEvent) => {
    e.preventDefault()
    e.stopPropagation()

    const selection = document.getSelection()

    if (selectableRef.current && selection) {
      // 🚨 Bad things will happen here if browsers start to support multiple ranges
      const firstRange = selection.getRangeAt(0)

      const [preOrderList, offsets] = buildPreOrderListAndOffsets(selectableRef.current)
      // Find the index of the first Text node in the selection within the preOrderList
      const startElementIdxInPOL = preOrderList.indexOf(firstRange.startContainer)
      const endElementIdxInPOL = preOrderList.indexOf(firstRange.endContainer)
      // Find the index of the start of the selection relative to the start of the selectableTextArea
      const startIndex = offsets[startElementIdxInPOL] + firstRange.startOffset
      const endIndex = offsets[endElementIdxInPOL] + firstRange.endOffset

      const highlightedContent = highlightRange(firstRange, -1)
      window.getSelection()?.empty()
      setDisplayCommentButton(false)

      createThread({
        variables: {
          postId: post.id,
          startIndex,
          endIndex,
          highlightedContent,
        },
      })
    }
  }

  const onThreadClick = (e: React.MouseEvent<HTMLSpanElement>) => {
    if (!e.target) {
      return
    }

    const target = e.target as HTMLElement

    if (!target.classList.contains('thread-highlight') || !target.dataset.tid) {
      return
    }

    setActiveThreadId(parseInt(target.dataset.tid, 10))
    setPopoverPosition({
      x: target.offsetLeft,
      y: target.offsetTop,
      w: target.offsetWidth,
      h: target.offsetHeight,
    })
  }

  const setPostStatus = (status: PostStatus) => () => {
    updatePost({ variables: { postId: post.id, status } })
  }

  const activeThread = post.threads.find((thread: ThreadType) => thread.id === activeThreadId)

  return (
    <div className="post-container">
      <Head>
        <title>
          {post.author.name} | {post.title}
        </title>
      </Head>
      <div className="post-content">
        <div className="post-header">
          <img src="/images/samples/sample-post-img.jpg" alt={post.title} />
          <div className="post-header-info">
            <h1>{post.title}</h1>
            <p> &mdash; </p>
            <p>
              by <em>{post.author.handle}</em>
            </p>
            <p>{formatLongDate(post.createdAt)}</p>
          </div>
          {post.status === 'DRAFT' && <div className="draft-badge">{t('draft')}</div>}
        </div>

        <div
          className="post-body selectable-text-area"
          onClick={onThreadClick}
        >
          <PostContent body={post.body} ref={selectableRef} />
        </div>

        {currentUser && post.author.id === currentUser.id && (
          <div className="post-controls">
            {post.status === 'DRAFT' && (
              <>
                <Button
                  type="button"
                  variant={ButtonVariant.Secondary}
                  onClick={() => {
                    Router.push(`/post/${post.id}/edit`)
                  }}
                >
                  {t('editPostAction')}
                </Button>
                <Button
                  type="button"
                  variant={ButtonVariant.Secondary}
                  onClick={setPostStatus(PostStatus.Published)}
                >
                  {t('publishDraft')}
                </Button>
              </>
            )}
          </div>
        )}
      </div>
      <CommentSelectionButton
        onClick={createThreadHandler}
        position={commentButtonPosition}
        display={displayCommentButton && !!currentUser}
      />
      <div id="popover-root" />
      {activeThread && (
        <InlineFeedbackPopover
          thread={activeThread}
          target={popoverPosition}
          currentUser={currentUser}
          onNewComment={refetch}
<<<<<<< HEAD
          onUpdateComment={refetch}
=======
          ref={popoverRef}
>>>>>>> 0c627ba7
        />
      )}
      <PostBodyStyles parentClassName="post-body" />
      <style>{`
        .thread-highlight {
          transition: background-color 0.25s;
          background-color: ${theme.colors.highlightColor};
          cursor: pointer;
          border-radius: 3px;
        }
        .thread-highlight:hover {
          background-color: ${theme.colors.highlightColorHover};
        }
      `}</style>
      <style jsx>{`
        .post-container {
          max-width: 1200px;
          margin: 2rem auto;
          box-shadow: 0 12px 24px 0 rgba(0, 0, 0, 0.09);
        }

        .post-content {
          display: grid;
          grid-column-gap: 10px;
          grid-template-columns: 80px 1fr 80px;
          grid-auto-rows: 350px 1fr;
          background-color: ${theme.colors.white};
        }
        .post-body {
          grid-column: 2;
          /* Helps to avoid horizontal scroll for this layout */
          min-width: 0;
        }

        .post-header {
          position: relative;
          grid-column: 1 / -1;
          text-align: center;
          color: white;
          margin-bottom: 40px;
        }

        .draft-badge {
          position: absolute;
          top: 10px;
          right: 10px;

          line-height: 1;
          padding: 2px 5px;
          color: white;

          text-transform: uppercase;
          border: 2px solid white;
          border-radius: 4px;
          font-weight: bold;
          font-size: 12px;
        }

        img {
          width: 100%;
          height: 100%;
          object-fit: cover;
          object-position: center;
          filter: brightness(0.3);
        }

        .post-header-info {
          position: absolute;
          top: 50%;
          left: 50%;
          transform: translate(-50%, -50%);
        }

        h1 {
          font-size: 64px;
          line-height: 1.2;
          text-align: center;
          color: white;
          margin: 0;
        }

        h2 {
          margin: 20px 0;
        }

        .post-body {
          margin-bottom: 50px;
        }

        .post-body p {
          margin: 20px 0;
        }

        .post-controls {
          grid-column: 2;
          align-self: end;
          justify-self: end;
          margin-bottom: 20px;

          display: flex;
        }

        .post-controls > :global(button) {
          margin-left: 5px;
        }
      `}</style>
    </div>
  )
}

export default Post<|MERGE_RESOLUTION|>--- conflicted
+++ resolved
@@ -421,11 +421,8 @@
           target={popoverPosition}
           currentUser={currentUser}
           onNewComment={refetch}
-<<<<<<< HEAD
           onUpdateComment={refetch}
-=======
           ref={popoverRef}
->>>>>>> 0c627ba7
         />
       )}
       <PostBodyStyles parentClassName="post-body" />
