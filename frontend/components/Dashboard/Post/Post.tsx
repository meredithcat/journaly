import React from 'react'
import Head from 'next/head'
import { sanitize, formatLongDate } from '../../../utils'

import {
  Post as PostType,
  UserFragmentFragment as UserType,
  Thread as ThreadType,
  PostStatus,
  useCreateThreadMutation,
  useUpdatePostMutation,
} from '../../../generated/graphql'
import Button, { ButtonVariant } from '../../../elements/Button'
import theme from '../../../theme'
import PostBodyStyles from '../../PostBodyStyles'
import LeaveACommentIcon from '../../Icons/LeaveACommentIcon'
import InlineFeedbackPopover from '../../InlineFeedbackPopover'
import { Router, useTranslation } from '../../../config/i18n'

// TODO: Remove any when Types are fixed with PR #17
interface IPostProps {
  post: PostType | any
  currentUser: UserType | null | undefined
  refetch: any
}

// Elements whose boundaries a comment can cross
const elementWhiteList = new Set(['SPAN', 'EM', 'STRONG'])
let allSelections: number[][] = []

type CommentSelectionButtonProps = {
  position: {
    x: string
    y: string
  }
  display: boolean
  onClick: React.MouseEventHandler
}

const CommentSelectionButton = ({ position, display, onClick }: CommentSelectionButtonProps) => {
  if (!display) {
    return null
  }

  return (
    <button onMouseDown={onClick} className="comment-btn">
      <LeaveACommentIcon primaryColor="white" secondaryColor="white" size={30} />
      <style jsx>{`
        .comment-btn {
          display: flex;
          align-items: center;
          justify-content: center;
          padding: 0 0 2px 2px;
          width: 35px;
          height: 35px;
          font-size: 14px;
          line-height: 1;
          background-color: ${theme.colors.gray800};
          border-radius: 5px;
          cursor: pointer;
          position: absolute;
          top: ${position.y};
          left: ${position.x};
          z-index: 10;
          transition: background-color 0.2s ease-in-out;
        }

        .comment-btn:hover {
          background-color: ${theme.colors.blueLight};
        }
      `}</style>
    </button>
  )
}

// Construct highlighted text/selection & replace original selection with highlighted construction
function highlightRange(range: Range, threadId: number): string {
  const selectedText = range.extractContents()
  const commentedTextSpan = document.createElement('span')
  commentedTextSpan.classList.add('thread-highlight')
  commentedTextSpan.dataset.tid = `${threadId}`
  commentedTextSpan.appendChild(selectedText)
  range.insertNode(commentedTextSpan)

  return commentedTextSpan.innerHTML
}

function buildPreOrderList(rootEl: HTMLElement): (HTMLElement | Node)[] {
  const preOrderList: (HTMLElement | Node)[] = []
  const recur = (el: HTMLElement | Node) => {
    preOrderList.push(el)
    el.childNodes.forEach(recur)
  }
  recur(rootEl)
  return preOrderList
}

function buildPostOrderList(el: HTMLElement): (HTMLElement | Node)[] {
  const postOrderList: (HTMLElement | Node)[] = []
  const recur = (el: HTMLElement | Node) => {
    el.childNodes.forEach(recur)
    postOrderList.push(el)
  }
  recur(el)
  return postOrderList
}

// Returns boolean to indicate whether selection is valid for a comment
function isSelectionCommentable(selection: Selection, parentElement: HTMLElement) {
  if (!selection.anchorNode || !selection.focusNode) {
    return false
  }

  const nodeList = buildPostOrderList(parentElement)
  // Index of the element that contains the beginning of the selection
  let startIdx = nodeList.indexOf(selection.anchorNode)
  // Index of the element that contains the end of the selection
  let endIdx = nodeList.indexOf(selection.focusNode)

  // Make sure it's not a backwards selection
  // If so, reverse it.
  if (startIdx > endIdx) {
    ;[startIdx, endIdx] = [endIdx, startIdx]
  }

  // The nodes that the selection crosses boundaries of
  const selectedNodes = nodeList.slice(startIdx, endIdx + 1)

  // Check none of the nodes crossed by the selection
  // are not Text nodes or outisde of the whitelist
  for (const node of selectedNodes) {
    if (node.constructor === Text) {
      continue
    } else if (elementWhiteList.has((node as HTMLElement).tagName)) {
      continue
    } else {
      // node not in our "whitelist"
      return false
    }
  }
  return true
}

function buildPreOrderListAndOffsets(selectableTextArea: HTMLElement) {
  // a list of every element in the selectableTextArea
  const preOrderList = buildPreOrderList(selectableTextArea)
  // a list of integers which are the offsets of the preOrderList elements
  // this method of creating the Array is more efficient than using Array.push
  const offsets = new Array(preOrderList.length)

  // Offset of the sum of the length of all the Text Nodes that appear
  // before the current element in the document
  let currentOffset = 0
  for (let i = 0; i < preOrderList.length; i++) {
    const node = preOrderList[i]
    offsets[i] = currentOffset

    if (node.constructor === Text) {
      currentOffset += (node as Text).length
    }
  }

  return [preOrderList, offsets]
}

const Post: React.FC<IPostProps> = ({ post, currentUser, refetch }: IPostProps) => {
  const { t } = useTranslation('post')

  const selectableRef = React.useRef<HTMLDivElement>(null)
  const [displayCommentButton, setDisplayCommentButton] = React.useState(false)
  const [activeThreadId, setActiveThreadId] = React.useState<number>(-1)
  const [commentButtonPosition, setCommentButtonPosition] = React.useState({ x: '0', y: '0' })
  const [popoverPosition, setPopoverPosition] = React.useState({ x: 0, y: 0, w: 0, h: 0 })
  const [createThread] = useCreateThreadMutation({
    onCompleted: ({ createThread }) => {
      if (!createThread) {
        return
      }

      refetch()
      setActiveThreadId(createThread.id)
    },
  })
  const [updatePost] = useUpdatePostMutation({ onCompleted: refetch })

  React.useEffect(() => {
    if (!selectableRef.current) {
      return
    }

    const selectableTextArea = selectableRef.current

    // Clear existing set of highlights so we don't double-apply them
    selectableTextArea.innerHTML = sanitize(post.body)

    // Re-construct all comments from DB
    post.threads.forEach((thread: ThreadType) => {
      const { startIndex, endIndex, id } = thread
      // Rebuild list on every iteration b/c the DOM & the POL change with every new comment
      // Done for simplicity of logic, but can be refactored to update original list if performance becomes an issues
      // Would complicate logic quite a lot.
      const [preOrderList, offsets] = buildPreOrderListAndOffsets(selectableTextArea)

      // Get the index of where the comment starts & ends within the preOrderList
      const startElIndex = offsets.filter((offset) => offset <= startIndex).length - 1
      const endElIndex = offsets.filter((offset) => offset <= endIndex).length - 1

      // Construct the range the comment will occupy
      const range = document.createRange()
      range.setStart(preOrderList[startElIndex], startIndex - offsets[startElIndex])
      range.setEnd(preOrderList[endElIndex], endIndex - offsets[endElIndex])

      highlightRange(range, id)
    })
  }, [selectableRef.current, post.threads.length])

  const sanitizedHTML = sanitize(post.body)

  const createThreadHandler = (e: React.MouseEvent) => {
    e.preventDefault()
    e.stopPropagation()

    const selection = document.getSelection()

    if (selectableRef.current && selection) {
      // 🚨 Bad things will happen here if browsers start to support multiple ranges
      const firstRange = selection.getRangeAt(0)

      const [preOrderList, offsets] = buildPreOrderListAndOffsets(selectableRef.current)
      // Find the index of the first Text node in the selection within the preOrderList
      const startElementIdxInPOL = preOrderList.indexOf(firstRange.startContainer)
      const endElementIdxInPOL = preOrderList.indexOf(firstRange.endContainer)
      // Find the index of the start of the selection relative to the start of the selectableTextArea
      const startIndex = offsets[startElementIdxInPOL] + firstRange.startOffset
      const endIndex = offsets[endElementIdxInPOL] + firstRange.endOffset
      // Temporary local state > will be stored in DB
      allSelections.push([startIndex, endIndex])

      const highlightedContent = highlightRange(firstRange, -1)
      window.getSelection()?.empty()
      setDisplayCommentButton(false)

      createThread({
        variables: {
          postId: post.id,
          startIndex,
          endIndex,
          highlightedContent,
        },
      })
    }
  }

  const selectableTextAreaMouseUp: React.MouseEventHandler = (e) => {
    const x = e.pageX - 40
    const y = e.pageY - 50

    setTimeout(() => {
      // mouseup fires before the selection is created/accessible, so wait
      // for the scheduler to idle before we look at the selection. Event
      // properties are taken off above because the event is freed as soon
      // as event processing ends.
      const selection = window.getSelection()
      if (
        !selection ||
        !selectableRef.current ||
        !isSelectionCommentable(selection, selectableRef.current) ||
        !selection.toString().trim().length
      ) {
        return
      }

      setDisplayCommentButton(true)
      setCommentButtonPosition({
        x: `${x}px`,
        y: `${y}px`,
      })
    }, 0)
  }

  const onMouseDownHandler = () => {
    setDisplayCommentButton(false)
    setActiveThreadId(-1)
  }

  const onThreadClick = (e: React.MouseEvent<HTMLSpanElement>) => {
    if (!e.target) {
      return
    }

    const target = e.target as HTMLElement

    if (!target.classList.contains('thread-highlight') || !target.dataset.tid) {
      return
    }

    setActiveThreadId(parseInt(target.dataset.tid, 10))
    setPopoverPosition({
      x: target.offsetLeft,
      y: target.offsetTop,
      w: target.offsetWidth,
      h: target.offsetHeight,
    })
  }

  const setPostStatus = (status: PostStatus) => () => {
    updatePost({ variables: { postId: post.id, status } })
  }

  const activeThread = post.threads.find((thread: ThreadType) => thread.id === activeThreadId)

  return (
    <div className="post-container">
      <Head>
        <title>
          {post.author.name} | {post.title}
        </title>
      </Head>
      <div className="post-content">
        <div className="post-header">
          <img src="/images/samples/sample-post-img.jpg" alt={post.title} />
          <div className="post-header-info">
            <h1>{post.title}</h1>
            <p> &mdash; </p>
            <p>
              by <em>{post.author.handle}</em>
            </p>
            <p>{formatLongDate(post.createdAt)}</p>
          </div>
          {post.status === 'DRAFT' && <div className="draft-badge">{t('draft')}</div>}
        </div>

        <div
          className="post-body selectable-text-area"
          ref={selectableRef}
          onMouseUp={selectableTextAreaMouseUp}
          onMouseDown={onMouseDownHandler}
          onClick={onThreadClick}
        >
          <div dangerouslySetInnerHTML={{ __html: sanitizedHTML }} />
        </div>

        {currentUser && post.author.id === currentUser.id && (
          <div className="post-controls">
            {post.status === 'DRAFT' && (
              <>
                <Button
                  type="button"
                  variant={ButtonVariant.Secondary}
                  onClick={() => {
                    Router.push(`/post/${post.id}/edit`)
                  }}
                >
                  {t('editPostAction')}
                </Button>
                <Button
                  type="button"
                  variant={ButtonVariant.Secondary}
                  onClick={setPostStatus(PostStatus.Published)}
                >
                  {t('publishDraft')}
                </Button>
              </>
            )}
          </div>
        )}
      </div>
      <CommentSelectionButton
        onClick={createThreadHandler}
        position={commentButtonPosition}
        display={displayCommentButton && !!currentUser}
      />
      <div id="popover-root" />
      {activeThread && (
        <InlineFeedbackPopover
          thread={activeThread}
          target={popoverPosition}
          currentUser={currentUser}
          onNewComment={refetch}
<<<<<<< HEAD
          onUpdateComment={refetch}
          ref={popoverRef}
=======
>>>>>>> 545471f8
        />
      )}
      <PostBodyStyles parentClassName="post-body" />
      <style>{`
        .thread-highlight {
          transition: background-color 0.25s;
          background-color: ${theme.colors.highlightColor};
          cursor: pointer;
          border-radius: 3px;
        }
        .thread-highlight:hover {
          background-color: ${theme.colors.highlightColorHover};
        }
      `}</style>
      <style jsx>{`
        .post-container {
          max-width: 1200px;
          margin: 2rem auto;
          box-shadow: 0 12px 24px 0 rgba(0, 0, 0, 0.09);
        }

        .post-content {
          display: grid;
          grid-column-gap: 10px;
          grid-template-columns: 80px 1fr 80px;
          grid-auto-rows: 350px 1fr;
          background-color: ${theme.colors.white};
        }
        .post-body {
          grid-column: 2;
          /* Helps to avoid horizontal scroll for this layout */
          min-width: 0;
        }

        .post-header {
          position: relative;
          grid-column: 1 / -1;
          text-align: center;
          color: white;
          margin-bottom: 40px;
        }

        .draft-badge {
          position: absolute;
          top: 10px;
          right: 10px;

          line-height: 1;
          padding: 2px 5px;
          color: white;

          text-transform: uppercase;
          border: 2px solid white;
          border-radius: 4px;
          font-weight: bold;
          font-size: 12px;
        }

        img {
          width: 100%;
          height: 100%;
          object-fit: cover;
          object-position: center;
          filter: brightness(0.3);
        }

        .post-header-info {
          position: absolute;
          top: 50%;
          left: 50%;
          transform: translate(-50%, -50%);
        }

        h1 {
          font-size: 64px;
          line-height: 1.2;
          text-align: center;
          color: white;
          margin: 0;
        }

        h2 {
          margin: 20px 0;
        }

        .post-body {
          margin-bottom: 50px;
        }

        .post-body p {
          margin: 20px 0;
        }

        .post-controls {
          grid-column: 2;
          align-self: end;
          justify-self: end;
          margin-bottom: 20px;

          display: flex;
        }

        .post-controls > :global(button) {
          margin-left: 5px;
        }
      `}</style>
    </div>
  )
}

export default Post<|MERGE_RESOLUTION|>--- conflicted
+++ resolved
@@ -377,11 +377,7 @@
           target={popoverPosition}
           currentUser={currentUser}
           onNewComment={refetch}
-<<<<<<< HEAD
           onUpdateComment={refetch}
-          ref={popoverRef}
-=======
->>>>>>> 545471f8
         />
       )}
       <PostBodyStyles parentClassName="post-body" />
