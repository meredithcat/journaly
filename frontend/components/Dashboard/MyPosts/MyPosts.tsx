--- conflicted
+++ resolved
@@ -48,16 +48,10 @@
           }
         }
 
-<<<<<<< HEAD
         .my-posts-title {
           margin-bottom: 50px;
           ${theme.typography.headingLG};
           text-align: center;
-=======
-        :global(.loading-spinner) {
-          display: block;
-          margin: 0 auto;
->>>>>>> 9e320d7d
         }
 
         .my-posts {
