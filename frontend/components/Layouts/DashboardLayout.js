// import Header from '../Header'
// import Footer from '../Footer'
import Dashboard from '../Dashboard'

<<<<<<< HEAD
const DashboardLayout = props => <Dashboard>{props.children}</Dashboard>
=======
const DashboardLayout = (props) => (
  <div>
    {/* <Header /> */}
    {props.children}
    {/* <Footer /> */}
    <style jsx>{`
      max-width: 1200px;
      margin: 0px auto;
      padding: 0 2rem;
    `}</style>
  </div>
)
>>>>>>> 1d7b2f84

export default DashboardLayout<|MERGE_RESOLUTION|>--- conflicted
+++ resolved
@@ -1,22 +1,5 @@
-// import Header from '../Header'
-// import Footer from '../Footer'
 import Dashboard from '../Dashboard'
 
-<<<<<<< HEAD
 const DashboardLayout = props => <Dashboard>{props.children}</Dashboard>
-=======
-const DashboardLayout = (props) => (
-  <div>
-    {/* <Header /> */}
-    {props.children}
-    {/* <Footer /> */}
-    <style jsx>{`
-      max-width: 1200px;
-      margin: 0px auto;
-      padding: 0 2rem;
-    `}</style>
-  </div>
-)
->>>>>>> 1d7b2f84
 
 export default DashboardLayout