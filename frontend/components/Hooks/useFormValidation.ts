--- conflicted
+++ resolved
@@ -33,11 +33,8 @@
   function handleBlur(e: InputBlurEvent) {
     const validationErrors = validate(values)
     setErrors(validationErrors)
-<<<<<<< HEAD
     // here temporarily so we can use `e`
-=======
     // TODO (robin-macpherson) finsih handling blur
->>>>>>> 198059f6
     console.log(e)
   }
 
