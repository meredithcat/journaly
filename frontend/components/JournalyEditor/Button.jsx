<<<<<<< HEAD
import React from 'react'
=======
>>>>>>> 1d7b2f84
import { darkGrey } from '../../utils/colors'

const Button = React.forwardRef(
  ({ active, reversed, iconSrc, iconAlt, ...props }, ref) => (
    <>
      <img
        className={active ? 'active' : ''}
        src={iconSrc}
        alt={iconAlt}
        ref={ref}
        {...props}
      />
      <style jsx>{`
        margin-right: 10px;
        border-radius: 5px;
        background-color: ${darkGrey};

        img:hover {
          box-shadow: 0px 8px 10px #00000029;
          fill: red;
        }
      `}</style>
    </>
<<<<<<< HEAD
  )
=======
  ),
>>>>>>> 1d7b2f84
)

export default Button<|MERGE_RESOLUTION|>--- conflicted
+++ resolved
@@ -1,7 +1,5 @@
-<<<<<<< HEAD
+
 import React from 'react'
-=======
->>>>>>> 1d7b2f84
 import { darkGrey } from '../../utils/colors'
 
 const Button = React.forwardRef(
@@ -25,11 +23,7 @@
         }
       `}</style>
     </>
-<<<<<<< HEAD
   )
-=======
-  ),
->>>>>>> 1d7b2f84
 )
 
 export default Button