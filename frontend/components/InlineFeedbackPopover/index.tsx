--- conflicted
+++ resolved
@@ -229,20 +229,14 @@
   onNewComment,
   onUpdateComment,
   currentUser,
-<<<<<<< HEAD
-}) => (
-  <Popover target={target}>
+}, ref) => (
+  <Popover target={target} ref={ref}>
     <Thread
       thread={thread}
       onNewComment={onNewComment}
       onUpdateComment={onUpdateComment}
       currentUser={currentUser}
     />
-=======
-}, ref) => (
-  <Popover target={target} ref={ref}>
-    <Thread thread={thread} onNewComment={onNewComment} currentUser={currentUser} />
->>>>>>> 0c627ba7
   </Popover>
 ))
 
