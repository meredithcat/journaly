--- conflicted
+++ resolved
@@ -228,20 +228,14 @@
   onNewComment,
   onUpdateComment,
   currentUser,
-<<<<<<< HEAD
-}, ref) => (
-  <Popover target={target} ref={ref}>
+}) => (
+  <Popover target={target}>
     <Thread
       thread={thread}
       onNewComment={onNewComment}
       onUpdateComment={onUpdateComment}
       currentUser={currentUser}
     />
-=======
-}) => (
-  <Popover target={target}>
-    <Thread thread={thread} onNewComment={onNewComment} currentUser={currentUser} />
->>>>>>> 545471f8
   </Popover>
 )
 
