--- conflicted
+++ resolved
@@ -41,7 +41,6 @@
   return value.map(htmlifyEditorNode).join('\n')
 }
 
-<<<<<<< HEAD
 const extractBodyTextFromNode = (node: NodeType[]) => {
   if (!node.type && typeof node.text === 'string') {
     return node.text
@@ -96,7 +95,8 @@
     bodySrc: JSON.stringify(document),
     excerpt: generateExcerpt(document),
   }
-=======
+}
+
 // Takes in an original Post or Comment and a currently logged in User and checks that
 // the currentUser has permission to update or delete that Post/Comment
 export const hasPostPermissions = (
@@ -110,5 +110,4 @@
 
   if (!hasPermission) throw new Error('You do not have permission to do that')
   return true
->>>>>>> a1afc963
 }