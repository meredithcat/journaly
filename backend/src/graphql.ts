--- conflicted
+++ resolved
@@ -3,11 +3,7 @@
 import jwt from 'jsonwebtoken'
 import { prisma } from 'nexus-plugin-prisma'
 
-<<<<<<< HEAD
-import { processEditorDocument } from './utils'
-=======
-import { htmlifyEditorNodes, hasPostPermissions } from './utils'
->>>>>>> a1afc963
+import { processEditorDocument, hasPostPermissions } from './utils'
 
 use(prisma())
 
@@ -363,15 +359,7 @@
         return ctx.db.post.create({
           data: {
             title: args.title,
-<<<<<<< HEAD
             language: { connect: { id: languageId } },
-=======
-            body: html,
-            bodySrc: JSON.stringify(body),
-            excerpt: '',
-            // TODO remove `!` when populating via arg
-            language: { connect: { id: someLang!.id } },
->>>>>>> a1afc963
             author: { connect: { id: userId } },
             ...processEditorDocument(body),
           },
