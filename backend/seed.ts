import bcrypt from 'bcryptjs'
import { PrismaClient } from '@prisma/client'

const db = new PrismaClient()

main().catch((e) => {
  throw e
})

async function main() {
  // Create a generic password for all seed users
  const hashedPassword = await bcrypt.hash('password', 10)

  // Create languages
  const Andalish = await db.language.create({
    data: {
      name: 'The Common Tongue of the Andals',
    },
  })
  const French = await db.language.create({
    data: {
      name: 'French',
    },
  })

  await db.language.create({
    data: {
      name: 'Dothraki',
    },
  })

  await db.language.create({
    data: {
      name: 'Valyrian',
      dialect: 'High',
    },
  })

  await db.language.create({
    data: {
      name: 'Valyrian',
      dialect: 'Baavosi',
    },
  })

  // Create users with posts and comments
  const jon = await db.user.create({
    data: {
      handle: 'jsno',
      name: 'Jon Snow',
      email: 'j@n.com',
      auth: {
        create: {
          password: hashedPassword,
        },
      },
      posts: {
        create: [
          {
            title: 'Beyond The Wall',
            body: 'She is my queen. The end.',
            excerpt: 'She is my queen. The end.',
            language: {
              connect: { id: Andalish.id },
            },
          },
          {
            title: "This One's for you, Tywin.",
            body: `
              <h1>Les Pluies de Castamere</h1>
            
              <p>
                I studied up on my French quite a lot during my days up on the wall. Especially when Sam would fall asleep during the night shift. I thought Lord Tywin might appreciate this, since he loves the French <span>so much</span>.
              </p>
            
              <p>
                Et qui êtes-vous, demanda le seigneur majestueux,
                Pour que je doive m'incliner si bas?
              </p>
              <p>
                Rien qu'un chat à la robe différente,
                Voilà la seule chose dont je sois sûr.
              </p>
              <p>
                Sous une robe dorée ou une robe rouge,
                Un lion a toujours des griffes,
              </p>
              <p>
                Et les miennes sont longues et aiguisées, mon seigneur,
                Aussi longues et aiguisées que les vôtres.
              </p>
            
              <p>
              Ainsi parla-t-il, ainsi parla-t-il,
              Le seigneur de Castamere,
              </p>
            
              <p>
              Mais maintenant, le ciel pleure au-dessus de sa grande salle,
              Et il n'y a personne pour l'entendre.
              </p>
            
              <p>
              Oui, maintenant, le ciel pleure au-dessus de sa grande salle,
              Et il n'y a pas une âme pour l'entendre.
              </p>
          `,
<<<<<<< HEAD
=======
            excerpt:
              'Les Pluies de Castamere. I studied up on my French quite a lot during my days up on the wall. Especially when Sam would fall asleep during the night shift. I thought...',
>>>>>>> 99b19d8b
            language: {
              connect: {
                id: French.id,
              },
            },
          },
        ],
      },
    },
    include: {
      posts: true,
    },
  })

  const ned = await db.user.create({
    data: {
      handle: 'TheWardenOfTheNorth420',
      name: 'Ned Stark',
      email: 'st@rk.com',
      auth: {
        create: {
          password: hashedPassword,
        },
      },
      posts: {
        create: [
          {
            title: 'A Tale of Winter',
            body: "He's not my son",
            excerpt: "He's not my son",
            language: {
              connect: { id: Andalish.id },
            },
          },
        ],
      },
    },
    include: {
      posts: true,
    },
  })

  const tywin = await db.user.create({
    data: {
      handle: 'TheLannyster',
      name: 'Tywin Lannister',
      email: 'tywin@lannysport.net',
      auth: {
        create: {
          password: hashedPassword,
        },
      },
      posts: {
        create: [
          {
            title: 'The Rains of Castamere',
            body: `
              <h1>The Rains of Castamere</h1>
              
              While I may be a <em>little</em> biased, I think this is a good song.
              
              <h2>Verse One</h2>
              <p>
                One night, I hold on you <br>
                Ooh, ooh, ooh, ooh, ooh, you <br>
                Castamere, Castamere, Castamere, Castamere<br>
              </p>
              
              <h2>Verse Two</h2>
              <p>
                A coat of gold, a coat of red<br>
                A lion still has claws<br>
                And mine are long and sharp, my Lord<br>
                As long and sharp as yours<br>
              </p>
              
              <h2>Verse Three</h2>
              <p>
                And so he spoke, and so he spoke<br>
                That Lord of Castamere<br>
                And now the rains weep o'er his halls<br>
                With no one there to hear<br>
              </p>
              
              <h2>Verse Four</h2>
              <p>
                Yes, now the rains weep o'er his halls<br>
                And not a soul to hear<br>
                Ooh, ooh, ooh, ooh, ooh<br>
              </p>
            `,
<<<<<<< HEAD
=======
            excerpt:
              'The Rains of Castamere. While I may be a little biased, I think this is a good song. One night...',
>>>>>>> 99b19d8b
            language: {
              connect: { id: Andalish.id },
            },
            threads: {
              create: [
                {
                  startIndex: 57,
                  endIndex: 84,
                  highlightedContent: 'I think this is a good song',
                  comments: {
                    create: [
                      {
                        body: 'Get over yourself Tywin.',
                        author: {
                          connect: { id: ned.id },
                        },
                      },
                      {
                        body: 'You tell em dad!',
                        author: {
                          connect: { id: jon.id },
                        },
                      },
                    ],
                  },
                },
              ],
            },
          },
        ],
      },
    },
    include: {
      posts: true,
    },
  })

  // Add comment to Jon's post
  await db.post.update({
    where: {
      id: 2,
    },
    data: {
      threads: {
        create: [
          {
            startIndex: 15,
            endIndex: 38,
            highlightedContent: 'Les Pluies de Castamere',
            comments: {
              create: [
                {
                  body: 'You bastard!',
                  author: {
                    connect: { id: tywin.id },
                  },
                },
                {
                  body: 'HA HA!',
                  author: {
                    connect: { id: ned.id },
                  },
                },
              ],
            },
          },
        ],
      },
    },
  })

  // Add images and connect to posts
  await db.image.create({
    data: {
      smallSize:
        'https://res.cloudinary.com/journaly/image/upload/v1574187295/journaly/p5dxflsivmpwii9146rw.jpg',
      largeSize:
        'https://res.cloudinary.com/journaly/image/upload/v1574187295/journaly/p5dxflsivmpwii9146rw.jpg',
      imageRole: 'HEADLINE',
<<<<<<< HEAD
      Post: {
=======
      post: {
>>>>>>> 99b19d8b
        connect: {
          id: 1,
        },
      },
    },
  })

  await db.image.create({
    data: {
      smallSize:
        'https://res.cloudinary.com/journaly/image/upload/v1573956654/journaly/uzlkstq7jp4wi0m0mmvy.jpg',
      largeSize:
        'https://res.cloudinary.com/journaly/image/upload/v1573956654/journaly/uzlkstq7jp4wi0m0mmvy.jpg',
      imageRole: 'HEADLINE',
<<<<<<< HEAD
      Post: {
=======
      post: {
>>>>>>> 99b19d8b
        connect: {
          id: 2,
        },
      },
    },
  })

  await db.image.create({
    data: {
      smallSize:
        'https://res.cloudinary.com/journaly/image/upload/v1574186170/journaly/f5kflfytag99wwsflhtj.jpg',
      largeSize:
        'https://res.cloudinary.com/journaly/image/upload/v1574186170/journaly/f5kflfytag99wwsflhtj.jpg',
      imageRole: 'HEADLINE',
<<<<<<< HEAD
      Post: {
=======
      post: {
>>>>>>> 99b19d8b
        connect: {
          id: 3,
        },
      },
    },
  })

  await db.image.create({
    data: {
      smallSize:
        'https://res.cloudinary.com/journaly/image/upload/v1574186437/journaly/gmgxskfkwefzefoxegjx.jpg',
      largeSize:
        'https://res.cloudinary.com/journaly/image/upload/v1574186437/journaly/gmgxskfkwefzefoxegjx.jpg',
      imageRole: 'HEADLINE',
<<<<<<< HEAD
      Post: {
=======
      post: {
>>>>>>> 99b19d8b
        connect: {
          id: 4,
        },
      },
    },
  })

  console.log('Seeding successful')

  db.disconnect()
}<|MERGE_RESOLUTION|>--- conflicted
+++ resolved
@@ -105,11 +105,8 @@
               Et il n'y a pas une âme pour l'entendre.
               </p>
           `,
-<<<<<<< HEAD
-=======
             excerpt:
               'Les Pluies de Castamere. I studied up on my French quite a lot during my days up on the wall. Especially when Sam would fall asleep during the night shift. I thought...',
->>>>>>> 99b19d8b
             language: {
               connect: {
                 id: French.id,
@@ -201,11 +198,8 @@
                 Ooh, ooh, ooh, ooh, ooh<br>
               </p>
             `,
-<<<<<<< HEAD
-=======
             excerpt:
               'The Rains of Castamere. While I may be a little biased, I think this is a good song. One night...',
->>>>>>> 99b19d8b
             language: {
               connect: { id: Andalish.id },
             },
@@ -285,11 +279,7 @@
       largeSize:
         'https://res.cloudinary.com/journaly/image/upload/v1574187295/journaly/p5dxflsivmpwii9146rw.jpg',
       imageRole: 'HEADLINE',
-<<<<<<< HEAD
-      Post: {
-=======
       post: {
->>>>>>> 99b19d8b
         connect: {
           id: 1,
         },
@@ -304,11 +294,7 @@
       largeSize:
         'https://res.cloudinary.com/journaly/image/upload/v1573956654/journaly/uzlkstq7jp4wi0m0mmvy.jpg',
       imageRole: 'HEADLINE',
-<<<<<<< HEAD
-      Post: {
-=======
       post: {
->>>>>>> 99b19d8b
         connect: {
           id: 2,
         },
@@ -323,11 +309,7 @@
       largeSize:
         'https://res.cloudinary.com/journaly/image/upload/v1574186170/journaly/f5kflfytag99wwsflhtj.jpg',
       imageRole: 'HEADLINE',
-<<<<<<< HEAD
-      Post: {
-=======
       post: {
->>>>>>> 99b19d8b
         connect: {
           id: 3,
         },
@@ -342,11 +324,7 @@
       largeSize:
         'https://res.cloudinary.com/journaly/image/upload/v1574186437/journaly/gmgxskfkwefzefoxegjx.jpg',
       imageRole: 'HEADLINE',
-<<<<<<< HEAD
-      Post: {
-=======
       post: {
->>>>>>> 99b19d8b
         connect: {
           id: 4,
         },
