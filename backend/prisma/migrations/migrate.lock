--- conflicted
+++ resolved
@@ -3,8 +3,4 @@
 # Prisma Migrate lockfile v1
 # Read more about conflict resolution here: TODO
 
-<<<<<<< HEAD
-20200319093739-init
-=======
-20200328162147-init
->>>>>>> 82517741
+20200328162147-init