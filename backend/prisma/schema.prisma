--- conflicted
+++ resolved
@@ -7,7 +7,6 @@
   provider = "prisma-client-js"
 }
 
-<<<<<<< HEAD
 model User {
   id                String        @id @default(cuid())
   name              String
@@ -51,7 +50,8 @@
   largeImage String?
   createdAt  DateTime   @default(now())
   updatedAt  DateTime   @updatedAt
-  author     User
+  author     User     @relation(fields: [authorId], references: [id])
+  authorId   String
   readCount  Int        @default(0)
   readTime   Int        @default(1)
   likes      Like[]
@@ -130,37 +130,4 @@
 
 enum SocialMediaPlatform {
   FACEBOOK YOUTUBE INSTAGRAM LINKEDIN
-=======
-enum Status {
-  ADMIN
-  MODERATOR
-  FREE_USER
-  PRO_USER
-}
-
-model User {
-  id               String   @default(cuid()) @id
-  name             String
-  email            String   @unique
-  password         String
-  resetToken       String?
-  resetTokenExpiry Float?
-  status           Status[]
-  posts            Post[]
-  createdAt        DateTime @default(now())
-  updatedAt        DateTime @updatedAt
-}
-
-model Post {
-  id         String   @default(cuid()) @id
-  title      String
-  body       String
-  published  Boolean
-  image      String?
-  largeImage String?
-  createdAt  DateTime @default(now())
-  updatedAt  DateTime @updatedAt
-  author     User     @relation(fields: [authorId], references: [id])
-  authorId   String
->>>>>>> 931b67a1
 }