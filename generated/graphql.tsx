import gql from 'graphql-tag'
import * as ApolloReactCommon from '@apollo/client'
import * as ApolloReactHooks from '@apollo/client'
export type Maybe<T> = T | null
/** All built-in and custom scalars, mapped to their actual values */
export type Scalars = {
  ID: string
  String: string
  Boolean: boolean
  Int: number
  Float: number
  DateTime: any
}

export type Image = {
  __typename?: 'Image'
  id: Scalars['Int']
  imageRole: ImageRole
  smallSize: Scalars['String']
  largeSize: Scalars['String']
}

export type TopicTranslation = {
  __typename?: 'TopicTranslation'
  id: Scalars['Int']
  name: Scalars['String']
  uiLanguage: UiLanguage
}

export type Topic = {
  __typename?: 'Topic'
  id: Scalars['Int']
  name?: Maybe<Scalars['String']>
}

export type TopicNameArgs = {
  uiLanguage: UiLanguage
}

export type EditorNode = {
  type?: Maybe<Scalars['String']>
  text?: Maybe<Scalars['String']>
  italic?: Maybe<Scalars['Boolean']>
  bold?: Maybe<Scalars['Boolean']>
  underline?: Maybe<Scalars['Boolean']>
  children?: Maybe<Array<EditorNode>>
}

export type ImageInput = {
  smallSize: Scalars['String']
  largeSize: Scalars['String']
  imageRole: ImageRole
}

export type Thread = {
  __typename?: 'Thread'
  id: Scalars['Int']
  archived: Scalars['Boolean']
  startIndex: Scalars['Int']
  endIndex: Scalars['Int']
  highlightedContent: Scalars['String']
  comments: Array<Comment>
}

export type ThreadCommentsArgs = {
  orderBy: Array<ThreadCommentsOrderByInput>
}

export type Comment = {
  __typename?: 'Comment'
  id: Scalars['Int']
  author: User
  body: Scalars['String']
  createdAt: Scalars['DateTime']
  thanks: Array<CommentThanks>
}

export type PostComment = {
  __typename?: 'PostComment'
  id: Scalars['Int']
  author: User
  body: Scalars['String']
  createdAt: Scalars['DateTime']
}

export type PostTopic = {
  __typename?: 'PostTopic'
  id: Scalars['Int']
  post: Post
  topic: Topic
}

export type Post = {
  __typename?: 'Post'
  id: Scalars['Int']
  title: Scalars['String']
  body: Scalars['String']
  excerpt: Scalars['String']
  readTime: Scalars['Int']
  author: User
  status: PostStatus
  likes: Array<PostLike>
  threads: Array<Thread>
  postTopics: Array<PostTopic>
  postComments: Array<PostComment>
  language: Language
  createdAt: Scalars['DateTime']
  updatedAt: Scalars['DateTime']
  bodySrc: Scalars['String']
  images: Array<Image>
  publishedAt?: Maybe<Scalars['DateTime']>
  commentCount: Scalars['Int']
}

export type PostPostCommentsArgs = {
  orderBy: Array<PostPostCommentsOrderByInput>
}

export type PostPage = {
  __typename?: 'PostPage'
  posts: Array<Post>
  count: Scalars['Int']
}

export type User = {
  __typename?: 'User'
  id: Scalars['Int']
  name?: Maybe<Scalars['String']>
  email?: Maybe<Scalars['String']>
  handle: Scalars['String']
  bio?: Maybe<Scalars['String']>
  userRole: UserRole
  location?: Maybe<Location>
  badges: Array<UserBadge>
  posts: Array<Post>
  profileImage?: Maybe<Scalars['String']>
  createdAt: Scalars['DateTime']
  languages: Array<LanguageRelation>
  following: Array<User>
  followedBy: Array<User>
  postsWrittenCount: Scalars['Int']
  thanksReceivedCount: Scalars['Int']
}

export type UserBadge = {
  __typename?: 'UserBadge'
  id: Scalars['Int']
  type: BadgeType
  createdAt: Scalars['DateTime']
}

export type LanguageRelation = {
  __typename?: 'LanguageRelation'
  id: Scalars['Int']
  language: Language
  level: LanguageLevel
}

export type Language = {
  __typename?: 'Language'
  id: Scalars['Int']
  name: Scalars['String']
  posts: Array<Post>
  dialect?: Maybe<Scalars['String']>
  postCount: Scalars['Int']
}

export type PostLike = {
  __typename?: 'PostLike'
  id: Scalars['Int']
}

export type CommentThanks = {
  __typename?: 'CommentThanks'
  id: Scalars['Int']
  commentId: Scalars['Int']
  author: User
  comment: Comment
}

export type Location = {
  __typename?: 'Location'
  id: Scalars['Int']
  country: Scalars['String']
  city: Scalars['String']
}

export enum ImageRole {
  Headline = 'HEADLINE',
  Inline = 'INLINE',
}

export enum UiLanguage {
  English = 'ENGLISH',
  German = 'GERMAN',
}

export type ThreadCommentsOrderByInput = {
  createdAt?: Maybe<SortOrder>
}

export enum PostStatus {
  Draft = 'DRAFT',
  Published = 'PUBLISHED',
}

export type PostPostCommentsOrderByInput = {
  createdAt?: Maybe<SortOrder>
}

export enum UserRole {
  Admin = 'ADMIN',
  Moderator = 'MODERATOR',
  FreeUser = 'FREE_USER',
  ProUser = 'PRO_USER',
}

export enum BadgeType {
  AlphaUser = 'ALPHA_USER',
  BetaUser = 'BETA_USER',
  TenPosts = 'TEN_POSTS',
  OnehundredPosts = 'ONEHUNDRED_POSTS',
  CodeContributor = 'CODE_CONTRIBUTOR',
}

export enum LanguageLevel {
  Beginner = 'BEGINNER',
  Intermediate = 'INTERMEDIATE',
  Advanced = 'ADVANCED',
  Native = 'NATIVE',
}

export enum SortOrder {
  Asc = 'asc',
  Desc = 'desc',
}

export type Query = {
  __typename?: 'Query'
  topics: Array<Topic>
  posts: Array<Post>
  postById: Post
  feed: PostPage
  users: Array<User>
  currentUser?: Maybe<User>
  userById: User
  languages: Array<Language>
}

export type QueryTopicsArgs = {
  hasPosts?: Maybe<Scalars['Boolean']>
}

export type QueryPostsArgs = {
  status: PostStatus
  authorId: Scalars['Int']
}

export type QueryPostByIdArgs = {
  id: Scalars['Int']
}

export type QueryFeedArgs = {
  search?: Maybe<Scalars['String']>
  languages?: Maybe<Array<Scalars['Int']>>
  topic?: Maybe<Scalars['Int']>
  skip: Scalars['Int']
  first: Scalars['Int']
  followedAuthors?: Maybe<Scalars['Boolean']>
}

export type QueryUserByIdArgs = {
  id: Scalars['Int']
}

export type QueryLanguagesArgs = {
  hasPosts?: Maybe<Scalars['Boolean']>
}

export type Mutation = {
  __typename?: 'Mutation'
<<<<<<< HEAD
  createThread?: Maybe<Thread>
  deleteThread?: Maybe<Thread>
  createComment?: Maybe<Comment>
  updateComment?: Maybe<Comment>
  deleteComment?: Maybe<Comment>
  createPostComment?: Maybe<PostComment>
  updatePostComment?: Maybe<PostComment>
  deletePostComment?: Maybe<PostComment>
  createPost?: Maybe<Post>
  updatePost?: Maybe<Post>
  deletePost?: Maybe<Post>
  createUser?: Maybe<User>
  updateUser?: Maybe<User>
  updatePassword?: Maybe<User>
  loginUser?: Maybe<User>
  requestResetPassword?: Maybe<User>
  resetPassword?: Maybe<User>
  logout?: Maybe<User>
  followUser?: Maybe<User>
  unfollowUser?: Maybe<User>
  addLanguageRelation?: Maybe<LanguageRelation>
  removeLanguageRelation?: Maybe<LanguageRelation>
  createCommentThanks?: Maybe<CommentThanks>
  deleteCommentThanks?: Maybe<CommentThanks>
  updateSocialMedia?: Maybe<Array<SocialMedia>>
=======
  createThread: Thread
  deleteThread: Thread
  createComment: Comment
  updateComment: Comment
  deleteComment: Comment
  createPostComment: PostComment
  updatePostComment: PostComment
  deletePostComment: PostComment
  createPost: Post
  updatePost: Post
  deletePost: Post
  createUser: User
  updateUser: User
  updatePassword: User
  loginUser: User
  requestResetPassword: User
  resetPassword: User
  logout: User
  followUser: User
  unfollowUser: User
  addLanguageRelation: LanguageRelation
  removeLanguageRelation: LanguageRelation
  createCommentThanks: CommentThanks
  deleteCommentThanks: CommentThanks
>>>>>>> 07688e7c
}

export type MutationCreateThreadArgs = {
  postId: Scalars['Int']
  startIndex: Scalars['Int']
  endIndex: Scalars['Int']
  highlightedContent: Scalars['String']
}

export type MutationDeleteThreadArgs = {
  threadId: Scalars['Int']
}

export type MutationCreateCommentArgs = {
  threadId: Scalars['Int']
  body: Scalars['String']
}

export type MutationUpdateCommentArgs = {
  commentId: Scalars['Int']
  body: Scalars['String']
}

export type MutationDeleteCommentArgs = {
  commentId: Scalars['Int']
}

export type MutationCreatePostCommentArgs = {
  postId: Scalars['Int']
  body: Scalars['String']
}

export type MutationUpdatePostCommentArgs = {
  postCommentId: Scalars['Int']
  body: Scalars['String']
}

export type MutationDeletePostCommentArgs = {
  postCommentId: Scalars['Int']
}

export type MutationCreatePostArgs = {
  title: Scalars['String']
  body: Array<EditorNode>
  languageId: Scalars['Int']
  topicIds?: Maybe<Array<Scalars['Int']>>
  status: PostStatus
  images?: Maybe<Array<ImageInput>>
}

export type MutationUpdatePostArgs = {
  postId: Scalars['Int']
  title?: Maybe<Scalars['String']>
  languageId?: Maybe<Scalars['Int']>
  topicIds?: Maybe<Array<Scalars['Int']>>
  body?: Maybe<Array<EditorNode>>
  status?: Maybe<PostStatus>
  images?: Maybe<Array<ImageInput>>
}

export type MutationDeletePostArgs = {
  postId: Scalars['Int']
}

export type MutationCreateUserArgs = {
  handle: Scalars['String']
  email: Scalars['String']
  password: Scalars['String']
}

export type MutationUpdateUserArgs = {
  email?: Maybe<Scalars['String']>
  name?: Maybe<Scalars['String']>
  profileImage?: Maybe<Scalars['String']>
  bio?: Maybe<Scalars['String']>
  handle?: Maybe<Scalars['String']>
}

export type MutationUpdatePasswordArgs = {
  oldPassword: Scalars['String']
  newPassword: Scalars['String']
}

export type MutationLoginUserArgs = {
  identifier: Scalars['String']
  password: Scalars['String']
}

export type MutationRequestResetPasswordArgs = {
  identifier: Scalars['String']
}

export type MutationResetPasswordArgs = {
  resetToken: Scalars['String']
  password: Scalars['String']
  confirmPassword: Scalars['String']
}

export type MutationFollowUserArgs = {
  followedUserId: Scalars['Int']
}

export type MutationUnfollowUserArgs = {
  followedUserId: Scalars['Int']
}

export type MutationAddLanguageRelationArgs = {
  languageId: Scalars['Int']
  level: LanguageLevel
}

export type MutationRemoveLanguageRelationArgs = {
  languageId: Scalars['Int']
}

export type MutationCreateCommentThanksArgs = {
  commentId: Scalars['Int']
}

export type MutationDeleteCommentThanksArgs = {
  commentThanksId: Scalars['Int']
}

<<<<<<< HEAD
export type MutationUpdateSocialMediaArgs = {
  facebook?: Maybe<Scalars['String']>
  instagram?: Maybe<Scalars['String']>
  youtube?: Maybe<Scalars['String']>
  website?: Maybe<Scalars['String']>
  linkedin?: Maybe<Scalars['String']>
}

export enum OrderByArg {
  Asc = 'asc',
  Desc = 'desc',
}

export type Post = {
  __typename?: 'Post'
  id: Scalars['Int']
  title: Scalars['String']
  body: Scalars['String']
  excerpt: Scalars['String']
  readTime: Scalars['Int']
  author: User
  status: PostStatus
  likes: Array<PostLike>
  threads: Array<Thread>
  postTopics: Array<PostTopic>
  postComments: Array<PostComment>
  language: Language
  createdAt: Scalars['DateTime']
  updatedAt: Scalars['DateTime']
  bodySrc: Scalars['String']
  images: Array<Image>
  publishedAt?: Maybe<Scalars['DateTime']>
  commentCount?: Maybe<Scalars['Int']>
}

export type PostLikesArgs = {
  skip?: Maybe<Scalars['Int']>
  after?: Maybe<PostLikeWhereUniqueInput>
  before?: Maybe<PostLikeWhereUniqueInput>
  first?: Maybe<Scalars['Int']>
  last?: Maybe<Scalars['Int']>
}

export type PostThreadsArgs = {
  skip?: Maybe<Scalars['Int']>
  after?: Maybe<ThreadWhereUniqueInput>
  before?: Maybe<ThreadWhereUniqueInput>
  first?: Maybe<Scalars['Int']>
  last?: Maybe<Scalars['Int']>
}

export type PostPostTopicsArgs = {
  skip?: Maybe<Scalars['Int']>
  after?: Maybe<PostTopicWhereUniqueInput>
  before?: Maybe<PostTopicWhereUniqueInput>
  first?: Maybe<Scalars['Int']>
  last?: Maybe<Scalars['Int']>
}

export type PostPostCommentsArgs = {
  orderBy?: Maybe<PostPostCommentsOrderByInput>
  skip?: Maybe<Scalars['Int']>
  after?: Maybe<PostCommentWhereUniqueInput>
  before?: Maybe<PostCommentWhereUniqueInput>
  first?: Maybe<Scalars['Int']>
  last?: Maybe<Scalars['Int']>
}

export type PostImagesArgs = {
  skip?: Maybe<Scalars['Int']>
  after?: Maybe<ImageWhereUniqueInput>
  before?: Maybe<ImageWhereUniqueInput>
  first?: Maybe<Scalars['Int']>
  last?: Maybe<Scalars['Int']>
}

export type PostComment = {
  __typename?: 'PostComment'
  id: Scalars['Int']
  author: User
  body: Scalars['String']
  createdAt: Scalars['DateTime']
}

export type PostCommentWhereUniqueInput = {
  id?: Maybe<Scalars['Int']>
}

export type PostIdTopicIdCompoundUniqueInput = {
  postId: Scalars['Int']
  topicId: Scalars['Int']
}

export type PostLike = {
  __typename?: 'PostLike'
  id: Scalars['Int']
}

export type PostLikeWhereUniqueInput = {
  id?: Maybe<Scalars['Int']>
  authorId_postId?: Maybe<AuthorIdPostIdCompoundUniqueInput>
}

export type PostPage = {
  __typename?: 'PostPage'
  posts?: Maybe<Array<Post>>
  count?: Maybe<Scalars['Int']>
}

export type PostPostCommentsOrderByInput = {
  createdAt?: Maybe<OrderByArg>
}

export enum PostStatus {
  Draft = 'DRAFT',
  Published = 'PUBLISHED',
}

export type PostTopic = {
  __typename?: 'PostTopic'
  id: Scalars['Int']
  post: Post
  topic: Topic
}

export type PostTopicWhereUniqueInput = {
  id?: Maybe<Scalars['Int']>
  postId_topicId?: Maybe<PostIdTopicIdCompoundUniqueInput>
}

export type PostWhereUniqueInput = {
  id?: Maybe<Scalars['Int']>
}

export type Query = {
  __typename?: 'Query'
  posts?: Maybe<Array<Post>>
  postById?: Maybe<Post>
  feed?: Maybe<PostPage>
  users?: Maybe<Array<User>>
  currentUser?: Maybe<User>
  userById?: Maybe<User>
  languages?: Maybe<Array<Language>>
  topics?: Maybe<Array<Topic>>
  socialMedia?: Maybe<Array<SocialMedia>>
}

export type QueryPostsArgs = {
  status: PostStatus
  authorId: Scalars['Int']
}

export type QueryPostByIdArgs = {
  id?: Maybe<Scalars['Int']>
}

export type QueryFeedArgs = {
  search?: Maybe<Scalars['String']>
  languages?: Maybe<Array<Scalars['Int']>>
  topic?: Maybe<Scalars['Int']>
  skip?: Maybe<Scalars['Int']>
  first?: Maybe<Scalars['Int']>
  followedAuthors?: Maybe<Scalars['Boolean']>
}

export type QueryUserByIdArgs = {
  id: Scalars['Int']
}

export type QueryLanguagesArgs = {
  hasPosts?: Maybe<Scalars['Boolean']>
}

export type QueryTopicsArgs = {
  hasPosts?: Maybe<Scalars['Boolean']>
}

export type SocialMedia = {
  __typename?: 'SocialMedia'
  id: Scalars['Int']
  platform: SocialMediaPlatform
  url: Scalars['String']
}

export enum SocialMediaPlatform {
  Facebook = 'FACEBOOK',
  Youtube = 'YOUTUBE',
  Instagram = 'INSTAGRAM',
  Linkedin = 'LINKEDIN',
}

export type SocialMediaWhereUniqueInput = {
  id?: Maybe<Scalars['Int']>
}

export type Thread = {
  __typename?: 'Thread'
  id: Scalars['Int']
  archived: Scalars['Boolean']
  startIndex: Scalars['Int']
  endIndex: Scalars['Int']
  highlightedContent: Scalars['String']
  comments: Array<Comment>
}

export type ThreadCommentsArgs = {
  orderBy?: Maybe<ThreadCommentsOrderByInput>
  skip?: Maybe<Scalars['Int']>
  after?: Maybe<CommentWhereUniqueInput>
  before?: Maybe<CommentWhereUniqueInput>
  first?: Maybe<Scalars['Int']>
  last?: Maybe<Scalars['Int']>
}

export type ThreadCommentsOrderByInput = {
  createdAt?: Maybe<OrderByArg>
}

export type ThreadWhereUniqueInput = {
  id?: Maybe<Scalars['Int']>
}

export type Topic = {
  __typename?: 'Topic'
  id: Scalars['Int']
  name?: Maybe<Scalars['String']>
}

export type TopicNameArgs = {
  uiLanguage: UiLanguage
}

export type TopicTranslation = {
  __typename?: 'TopicTranslation'
  id: Scalars['Int']
  name: Scalars['String']
  uiLanguage: UiLanguage
}

export enum UiLanguage {
  English = 'ENGLISH',
  German = 'GERMAN',
}

export type User = {
  __typename?: 'User'
  id: Scalars['Int']
  name?: Maybe<Scalars['String']>
  email?: Maybe<Scalars['String']>
  handle: Scalars['String']
  bio?: Maybe<Scalars['String']>
  userRole: UserRole
  location?: Maybe<Location>
  badges: Array<UserBadge>
  posts: Array<Post>
  profileImage?: Maybe<Scalars['String']>
  createdAt: Scalars['DateTime']
  languages: Array<LanguageRelation>
  socialMedia: Array<SocialMedia>
  following: Array<User>
  followedBy: Array<User>
  postsWrittenCount?: Maybe<Scalars['Int']>
  thanksReceivedCount?: Maybe<Scalars['Int']>
}

export type UserBadgesArgs = {
  skip?: Maybe<Scalars['Int']>
  after?: Maybe<UserBadgeWhereUniqueInput>
  before?: Maybe<UserBadgeWhereUniqueInput>
  first?: Maybe<Scalars['Int']>
  last?: Maybe<Scalars['Int']>
}

export type UserLanguagesArgs = {
  skip?: Maybe<Scalars['Int']>
  after?: Maybe<LanguageRelationWhereUniqueInput>
  before?: Maybe<LanguageRelationWhereUniqueInput>
  first?: Maybe<Scalars['Int']>
  last?: Maybe<Scalars['Int']>
}

export type UserSocialMediaArgs = {
  skip?: Maybe<Scalars['Int']>
  after?: Maybe<SocialMediaWhereUniqueInput>
  before?: Maybe<SocialMediaWhereUniqueInput>
  first?: Maybe<Scalars['Int']>
  last?: Maybe<Scalars['Int']>
}

export type UserFollowingArgs = {
  skip?: Maybe<Scalars['Int']>
  after?: Maybe<UserWhereUniqueInput>
  before?: Maybe<UserWhereUniqueInput>
  first?: Maybe<Scalars['Int']>
  last?: Maybe<Scalars['Int']>
}

export type UserFollowedByArgs = {
  skip?: Maybe<Scalars['Int']>
  after?: Maybe<UserWhereUniqueInput>
  before?: Maybe<UserWhereUniqueInput>
  first?: Maybe<Scalars['Int']>
  last?: Maybe<Scalars['Int']>
}

export type UserBadge = {
  __typename?: 'UserBadge'
  id: Scalars['Int']
  type: BadgeType
  createdAt: Scalars['DateTime']
}

export type UserBadgeWhereUniqueInput = {
  id?: Maybe<Scalars['Int']>
  userId_type?: Maybe<UserIdTypeCompoundUniqueInput>
}

export type UserIdLanguageIdCompoundUniqueInput = {
  userId: Scalars['Int']
  languageId: Scalars['Int']
}

export type UserIdTypeCompoundUniqueInput = {
  userId: Scalars['Int']
  type: BadgeType
}

export enum UserRole {
  Admin = 'ADMIN',
  Moderator = 'MODERATOR',
  FreeUser = 'FREE_USER',
  ProUser = 'PRO_USER',
}

export type UserWhereUniqueInput = {
  id?: Maybe<Scalars['Int']>
  email?: Maybe<Scalars['String']>
  handle?: Maybe<Scalars['String']>
}

=======
>>>>>>> 07688e7c
export type CreateCommentMutationVariables = {
  body: Scalars['String']
  threadId: Scalars['Int']
}

export type CreateCommentMutation = { __typename?: 'Mutation' } & {
  createComment: { __typename?: 'Comment' } & Pick<Comment, 'body'> & {
      author: { __typename?: 'User' } & Pick<User, 'id' | 'name' | 'handle'>
    }
}

export type CreatePostCommentMutationVariables = {
  body: Scalars['String']
  postId: Scalars['Int']
}

export type CreatePostCommentMutation = { __typename?: 'Mutation' } & {
  createPostComment: { __typename?: 'PostComment' } & Pick<PostComment, 'body'> & {
      author: { __typename?: 'User' } & Pick<User, 'id' | 'name' | 'handle'>
    }
}

export type CreateThreadMutationVariables = {
  postId: Scalars['Int']
  startIndex: Scalars['Int']
  endIndex: Scalars['Int']
  highlightedContent: Scalars['String']
}

export type CreateThreadMutation = { __typename?: 'Mutation' } & {
  createThread: { __typename?: 'Thread' } & ThreadFragmentFragment
}

export type DeleteCommentMutationVariables = {
  commentId: Scalars['Int']
}

export type DeleteCommentMutation = { __typename?: 'Mutation' } & {
  deleteComment: { __typename?: 'Comment' } & Pick<Comment, 'id'>
}

export type DeletePostCommentMutationVariables = {
  postCommentId: Scalars['Int']
}

export type DeletePostCommentMutation = { __typename?: 'Mutation' } & {
  deletePostComment: { __typename?: 'PostComment' } & Pick<PostComment, 'id'>
}

export type DeleteThreadMutationVariables = {
  threadId: Scalars['Int']
}

export type DeleteThreadMutation = { __typename?: 'Mutation' } & {
  deleteThread: { __typename?: 'Thread' } & Pick<Thread, 'id'>
}

export type UpdateCommentMutationVariables = {
  body: Scalars['String']
  commentId: Scalars['Int']
}

export type UpdateCommentMutation = { __typename?: 'Mutation' } & {
  updateComment: { __typename?: 'Comment' } & CommentFragmentFragment
}

export type UpdatePostCommentMutationVariables = {
  body: Scalars['String']
  postCommentId: Scalars['Int']
}

export type UpdatePostCommentMutation = { __typename?: 'Mutation' } & {
  updatePostComment: { __typename?: 'PostComment' } & PostCommentFragmentFragment
}

export type UserFragmentFragment = { __typename?: 'User' } & Pick<
  User,
  'id' | 'name' | 'handle' | 'email' | 'bio' | 'userRole' | 'profileImage'
>

export type UserWithStatsFragmentFragment = { __typename?: 'User' } & Pick<
  User,
  'postsWrittenCount' | 'thanksReceivedCount'
> &
  UserFragmentFragment

export type UserWithLanguagesFragmentFragment = { __typename?: 'User' } & {
  languages: Array<
    { __typename?: 'LanguageRelation' } & Pick<LanguageRelation, 'id' | 'level'> & {
        language: { __typename?: 'Language' } & LanguageFragmentFragment
      }
  >
} & UserFragmentFragment

export type SocialMediaFragmentFragment = { __typename?: 'User' } & {
  socialMedia: Array<{ __typename?: 'SocialMedia' } & Pick<SocialMedia, 'id' | 'platform' | 'url'>>
}

export type AuthorFragmentFragment = { __typename?: 'User' } & Pick<
  User,
  'id' | 'name' | 'handle' | 'profileImage'
>

export type AuthorWithStatsFragmentFragment = { __typename?: 'User' } & Pick<
  User,
  'postsWrittenCount' | 'thanksReceivedCount'
> &
  AuthorFragmentFragment

export type AuthorWithLanguagesFragmentFragment = { __typename?: 'User' } & {
  languages: Array<
    { __typename?: 'LanguageRelation' } & Pick<LanguageRelation, 'level'> & {
        language: { __typename?: 'Language' } & LanguageFragmentFragment
      }
  >
} & AuthorWithStatsFragmentFragment

export type CommentFragmentFragment = { __typename?: 'Comment' } & Pick<
  Comment,
  'id' | 'body' | 'createdAt'
> & {
    author: { __typename?: 'User' } & AuthorFragmentFragment
    thanks: Array<
      { __typename?: 'CommentThanks' } & Pick<CommentThanks, 'id'> & {
          author: { __typename?: 'User' } & Pick<User, 'id' | 'name' | 'handle'>
        }
    >
  }

export type CommentThanksFragmentFragment = { __typename?: 'CommentThanks' } & Pick<
  CommentThanks,
  'id'
> & { author: { __typename?: 'User' } & AuthorFragmentFragment }

export type PostCommentFragmentFragment = { __typename?: 'PostComment' } & Pick<
  PostComment,
  'id' | 'body' | 'createdAt'
> & { author: { __typename?: 'User' } & AuthorFragmentFragment }

export type ThreadFragmentFragment = { __typename?: 'Thread' } & Pick<
  Thread,
  'id' | 'startIndex' | 'endIndex' | 'highlightedContent' | 'archived'
> & { comments: Array<{ __typename?: 'Comment' } & CommentFragmentFragment> }

export type PostFragmentFragment = { __typename?: 'Post' } & Pick<
  Post,
  'id' | 'title' | 'body' | 'status' | 'excerpt' | 'readTime' | 'createdAt' | 'publishedAt'
> & {
    author: { __typename?: 'User' } & AuthorWithLanguagesFragmentFragment
    threads: Array<{ __typename?: 'Thread' } & ThreadFragmentFragment>
    postComments: Array<{ __typename?: 'PostComment' } & PostCommentFragmentFragment>
    images: Array<
      { __typename?: 'Image' } & Pick<Image, 'id' | 'smallSize' | 'largeSize' | 'imageRole'>
    >
  }

export type PostWithTopicsFragmentFragment = { __typename?: 'Post' } & {
  postTopics: Array<{ __typename?: 'PostTopic' } & PostTopicFragmentFragment>
  language: { __typename?: 'Language' } & Pick<Language, 'id' | 'name' | 'dialect'>
} & PostFragmentFragment

export type PostCardFragmentFragment = { __typename?: 'Post' } & Pick<
  Post,
  'id' | 'title' | 'body' | 'excerpt' | 'readTime' | 'createdAt' | 'publishedAt' | 'commentCount'
> & {
    images: Array<{ __typename?: 'Image' } & Pick<Image, 'smallSize'>>
    likes: Array<{ __typename?: 'PostLike' } & Pick<PostLike, 'id'>>
    author: { __typename?: 'User' } & AuthorFragmentFragment
    language: { __typename?: 'Language' } & LanguageFragmentFragment
  }

export type LanguageFragmentFragment = { __typename?: 'Language' } & Pick<
  Language,
  'id' | 'name' | 'dialect'
>

export type LanguageWithPostCountFragmentFragment = { __typename?: 'Language' } & Pick<
  Language,
  'postCount'
> &
  LanguageFragmentFragment

export type TopicFragmentFragment = { __typename?: 'Topic' } & Pick<Topic, 'id' | 'name'>

export type PostTopicFragmentFragment = { __typename?: 'PostTopic' } & {
  topic: { __typename?: 'Topic' } & TopicFragmentFragment
}

export type UserBadgeFragmentFragment = { __typename?: 'UserBadge' } & Pick<
  UserBadge,
  'type' | 'createdAt'
>

export type AddLanguageRelationMutationVariables = {
  languageId: Scalars['Int']
  level: LanguageLevel
}

export type AddLanguageRelationMutation = { __typename?: 'Mutation' } & {
  addLanguageRelation: { __typename?: 'LanguageRelation' } & {
    language: { __typename?: 'Language' } & Pick<Language, 'id'>
  }
}

export type LanguagesQueryVariables = {
  hasPosts?: Maybe<Scalars['Boolean']>
}

export type LanguagesQuery = { __typename?: 'Query' } & {
  languages: Array<{ __typename?: 'Language' } & LanguageWithPostCountFragmentFragment>
}

export type LanguagesFormDataQueryVariables = {}

export type LanguagesFormDataQuery = { __typename?: 'Query' } & {
  languages: Array<{ __typename?: 'Language' } & LanguageFragmentFragment>
  currentUser?: Maybe<
    { __typename?: 'User' } & {
      languages: Array<
        { __typename?: 'LanguageRelation' } & Pick<LanguageRelation, 'id' | 'level'> & {
            language: { __typename?: 'Language' } & LanguageFragmentFragment
          }
      >
    }
  >
}

export type RemoveLanguageRelationMutationVariables = {
  languageId: Scalars['Int']
}

export type RemoveLanguageRelationMutation = { __typename?: 'Mutation' } & {
  removeLanguageRelation: { __typename?: 'LanguageRelation' } & Pick<LanguageRelation, 'id'>
}

export type PostPageQueryVariables = {
  id: Scalars['Int']
  uiLanguage: UiLanguage
}

export type PostPageQuery = { __typename?: 'Query' } & {
  postById: { __typename?: 'Post' } & PostWithTopicsFragmentFragment
  currentUser?: Maybe<{ __typename?: 'User' } & UserWithLanguagesFragmentFragment>
}

export type ProfilePageQueryVariables = {
  userId: Scalars['Int']
}

export type ProfilePageQuery = { __typename?: 'Query' } & {
  userById: { __typename?: 'User' } & ProfileUserFragmentFragment
  posts: Array<{ __typename?: 'Post' } & PostCardFragmentFragment>
  currentUser?: Maybe<{ __typename?: 'User' } & UserWithLanguagesFragmentFragment>
}

export type ProfileUserFragmentFragment = { __typename?: 'User' } & {
  badges: Array<{ __typename?: 'UserBadge' } & UserBadgeFragmentFragment>
} & UserWithLanguagesFragmentFragment &
  SocialMediaFragmentFragment

export type CreatePostMutationVariables = {
  title: Scalars['String']
  body: Array<EditorNode>
  languageId: Scalars['Int']
  topicIds?: Maybe<Array<Scalars['Int']>>
  status: PostStatus
  images?: Maybe<Array<ImageInput>>
}

export type CreatePostMutation = { __typename?: 'Mutation' } & {
  createPost: { __typename?: 'Post' } & Pick<Post, 'id'>
}

export type DeletePostMutationVariables = {
  postId: Scalars['Int']
}

export type DeletePostMutation = { __typename?: 'Mutation' } & {
  deletePost: { __typename?: 'Post' } & Pick<Post, 'id'>
}

export type EditPostQueryVariables = {
  id: Scalars['Int']
  uiLanguage: UiLanguage
}

export type EditPostQuery = { __typename?: 'Query' } & {
  postById: { __typename?: 'Post' } & Pick<Post, 'title' | 'bodySrc' | 'updatedAt'> & {
      language: { __typename?: 'Language' } & Pick<Language, 'id'>
      images: Array<
        { __typename?: 'Image' } & Pick<Image, 'id' | 'largeSize' | 'smallSize' | 'imageRole'>
      >
      postTopics: Array<
        { __typename?: 'PostTopic' } & { topic: { __typename?: 'Topic' } & TopicFragmentFragment }
      >
    }
  topics: Array<{ __typename?: 'Topic' } & TopicFragmentFragment>
  currentUser?: Maybe<{ __typename?: 'User' } & UserWithLanguagesFragmentFragment>
}

export type FeedQueryVariables = {
  first: Scalars['Int']
  skip: Scalars['Int']
  search?: Maybe<Scalars['String']>
  languages?: Maybe<Array<Scalars['Int']>>
  topic?: Maybe<Scalars['Int']>
  followedAuthors?: Maybe<Scalars['Boolean']>
}

export type FeedQuery = { __typename?: 'Query' } & {
  feed: { __typename?: 'PostPage' } & Pick<PostPage, 'count'> & {
      posts: Array<{ __typename?: 'Post' } & PostCardFragmentFragment>
    }
}

export type NewPostQueryVariables = {
  uiLanguage: UiLanguage
}

export type NewPostQuery = { __typename?: 'Query' } & {
  topics: Array<{ __typename?: 'Topic' } & TopicFragmentFragment>
  currentUser?: Maybe<{ __typename?: 'User' } & UserWithLanguagesFragmentFragment>
}

export type PostByIdQueryVariables = {
  id: Scalars['Int']
  uiLanguage: UiLanguage
}

export type PostByIdQuery = { __typename?: 'Query' } & {
  postById: { __typename?: 'Post' } & PostWithTopicsFragmentFragment
}

export type PostsQueryVariables = {
  authorId: Scalars['Int']
  status: PostStatus
}

export type PostsQuery = { __typename?: 'Query' } & {
  posts: Array<{ __typename?: 'Post' } & PostCardFragmentFragment>
}

export type UpdatePostMutationVariables = {
  postId: Scalars['Int']
  title?: Maybe<Scalars['String']>
  languageId?: Maybe<Scalars['Int']>
  topicIds?: Maybe<Array<Scalars['Int']>>
  body?: Maybe<Array<EditorNode>>
  status?: Maybe<PostStatus>
  images?: Maybe<Array<ImageInput>>
}

export type UpdatePostMutation = { __typename?: 'Mutation' } & {
  updatePost: { __typename?: 'Post' } & PostFragmentFragment
}

export type CreateCommentThanksMutationVariables = {
  commentId: Scalars['Int']
}

export type CreateCommentThanksMutation = { __typename?: 'Mutation' } & {
  createCommentThanks: { __typename?: 'CommentThanks' } & CommentThanksFragmentFragment
}

export type DeleteCommentThanksMutationVariables = {
  commentThanksId: Scalars['Int']
}

export type DeleteCommentThanksMutation = { __typename?: 'Mutation' } & {
  deleteCommentThanks: { __typename?: 'CommentThanks' } & Pick<CommentThanks, 'id'>
}

export type CreateUserMutationVariables = {
  handle: Scalars['String']
  email: Scalars['String']
  password: Scalars['String']
}

export type CreateUserMutation = { __typename?: 'Mutation' } & {
  createUser: { __typename?: 'User' } & Pick<User, 'id' | 'handle' | 'email'>
}

export type CurrentUserQueryVariables = {}

export type CurrentUserQuery = { __typename?: 'Query' } & {
  currentUser?: Maybe<{ __typename?: 'User' } & UserWithLanguagesFragmentFragment>
}

export type FollowUserMutationVariables = {
  followedUserId: Scalars['Int']
}

export type FollowUserMutation = { __typename?: 'Mutation' } & {
  followUser: { __typename?: 'User' } & Pick<User, 'id'>
}

export type FollowingUsersQueryVariables = {}

export type FollowingUsersQuery = { __typename?: 'Query' } & {
  currentUser?: Maybe<
    { __typename?: 'User' } & Pick<User, 'id'> & {
        following: Array<{ __typename?: 'User' } & Pick<User, 'id'>>
      }
  >
}

export type LoginUserMutationVariables = {
  identifier: Scalars['String']
  password: Scalars['String']
}

export type LoginUserMutation = { __typename?: 'Mutation' } & {
  loginUser: { __typename?: 'User' } & UserFragmentFragment
}

export type LogoutMutationVariables = {}

export type LogoutMutation = { __typename?: 'Mutation' } & {
  logout: { __typename?: 'User' } & Pick<User, 'id'>
}

export type RequestResetPasswordMutationVariables = {
  identifier: Scalars['String']
}

export type RequestResetPasswordMutation = { __typename?: 'Mutation' } & {
  requestResetPassword: { __typename?: 'User' } & Pick<User, 'id'>
}

export type ResetPasswordMutationVariables = {
  resetToken: Scalars['String']
  password: Scalars['String']
  confirmPassword: Scalars['String']
}

export type ResetPasswordMutation = { __typename?: 'Mutation' } & {
  resetPassword: { __typename?: 'User' } & Pick<User, 'id'>
}

export type SettingsFormDataQueryVariables = {}

export type SettingsFormDataQuery = { __typename?: 'Query' } & {
  languages: Array<{ __typename?: 'Language' } & LanguageFragmentFragment>
  currentUser?: Maybe<
    { __typename?: 'User' } & Pick<User, 'bio'> & {
        languages: Array<
          { __typename?: 'LanguageRelation' } & Pick<LanguageRelation, 'id' | 'level'> & {
              language: { __typename?: 'Language' } & LanguageFragmentFragment
            }
        >
      } & SocialMediaFragmentFragment
  >
}

export type UnfollowUserMutationVariables = {
  followedUserId: Scalars['Int']
}

export type UnfollowUserMutation = { __typename?: 'Mutation' } & {
  unfollowUser: { __typename?: 'User' } & Pick<User, 'id'>
}

export type UpdatePasswordMutationVariables = {
  oldPassword: Scalars['String']
  newPassword: Scalars['String']
}

export type UpdatePasswordMutation = { __typename?: 'Mutation' } & {
  updatePassword: { __typename?: 'User' } & Pick<User, 'id'>
}

export type UpdateSocialMediaMutationVariables = {
  facebook?: Maybe<Scalars['String']>
  instagram?: Maybe<Scalars['String']>
  youtube?: Maybe<Scalars['String']>
  website?: Maybe<Scalars['String']>
  linkedin?: Maybe<Scalars['String']>
}

export type UpdateSocialMediaMutation = { __typename?: 'Mutation' } & {
  updateSocialMedia?: Maybe<Array<{ __typename?: 'SocialMedia' } & Pick<SocialMedia, 'url'>>>
}

export type UpdateUserMutationVariables = {
  email?: Maybe<Scalars['String']>
  name?: Maybe<Scalars['String']>
  profileImage?: Maybe<Scalars['String']>
  bio?: Maybe<Scalars['String']>
  handle?: Maybe<Scalars['String']>
}

export type UpdateUserMutation = { __typename?: 'Mutation' } & {
  updateUser: { __typename?: 'User' } & UserFragmentFragment
}

export type UserByIdQueryVariables = {
  id: Scalars['Int']
}

export type UserByIdQuery = { __typename?: 'Query' } & {
  userById: { __typename?: 'User' } & UserWithLanguagesFragmentFragment
}

export type UsersQueryVariables = {}

export type UsersQuery = { __typename?: 'Query' } & {
  users: Array<
    { __typename?: 'User' } & Pick<User, 'id' | 'name' | 'email'> & {
        posts: Array<{ __typename?: 'Post' } & Pick<Post, 'id' | 'title' | 'body'>>
      }
  >
}

export const UserFragmentFragmentDoc = gql`
  fragment UserFragment on User {
    id
    name
    handle
    email
    bio
    userRole
    profileImage
  }
`
export const UserWithStatsFragmentFragmentDoc = gql`
  fragment UserWithStatsFragment on User {
    ...UserFragment
    postsWrittenCount
    thanksReceivedCount
  }
  ${UserFragmentFragmentDoc}
`
export const AuthorFragmentFragmentDoc = gql`
  fragment AuthorFragment on User {
    id
    name
    handle
    profileImage
  }
`
export const CommentThanksFragmentFragmentDoc = gql`
  fragment CommentThanksFragment on CommentThanks {
    id
    author {
      ...AuthorFragment
    }
  }
  ${AuthorFragmentFragmentDoc}
`
export const AuthorWithStatsFragmentFragmentDoc = gql`
  fragment AuthorWithStatsFragment on User {
    ...AuthorFragment
    postsWrittenCount
    thanksReceivedCount
  }
  ${AuthorFragmentFragmentDoc}
`
export const LanguageFragmentFragmentDoc = gql`
  fragment LanguageFragment on Language {
    id
    name
    dialect
  }
`
export const AuthorWithLanguagesFragmentFragmentDoc = gql`
  fragment AuthorWithLanguagesFragment on User {
    ...AuthorWithStatsFragment
    languages {
      language {
        ...LanguageFragment
      }
      level
    }
  }
  ${AuthorWithStatsFragmentFragmentDoc}
  ${LanguageFragmentFragmentDoc}
`
export const CommentFragmentFragmentDoc = gql`
  fragment CommentFragment on Comment {
    id
    body
    createdAt
    author {
      ...AuthorFragment
    }
    thanks {
      id
      author {
        id
        name
        handle
      }
    }
  }
  ${AuthorFragmentFragmentDoc}
`
export const ThreadFragmentFragmentDoc = gql`
  fragment ThreadFragment on Thread {
    id
    startIndex
    endIndex
    highlightedContent
    archived
    comments(orderBy: { createdAt: asc }) {
      ...CommentFragment
    }
  }
  ${CommentFragmentFragmentDoc}
`
export const PostCommentFragmentFragmentDoc = gql`
  fragment PostCommentFragment on PostComment {
    id
    body
    createdAt
    author {
      ...AuthorFragment
    }
  }
  ${AuthorFragmentFragmentDoc}
`
export const PostFragmentFragmentDoc = gql`
  fragment PostFragment on Post {
    id
    title
    body
    status
    excerpt
    readTime
    createdAt
    publishedAt
    author {
      ...AuthorWithLanguagesFragment
    }
    threads {
      ...ThreadFragment
    }
    postComments(orderBy: { createdAt: asc }) {
      ...PostCommentFragment
    }
    images {
      id
      smallSize
      largeSize
      imageRole
    }
  }
  ${AuthorWithLanguagesFragmentFragmentDoc}
  ${ThreadFragmentFragmentDoc}
  ${PostCommentFragmentFragmentDoc}
`
export const TopicFragmentFragmentDoc = gql`
  fragment TopicFragment on Topic {
    id
    name(uiLanguage: $uiLanguage)
  }
`
export const PostTopicFragmentFragmentDoc = gql`
  fragment PostTopicFragment on PostTopic {
    topic {
      ...TopicFragment
    }
  }
  ${TopicFragmentFragmentDoc}
`
export const PostWithTopicsFragmentFragmentDoc = gql`
  fragment PostWithTopicsFragment on Post {
    ...PostFragment
    postTopics {
      ...PostTopicFragment
    }
    language {
      id
      name
      dialect
    }
  }
  ${PostFragmentFragmentDoc}
  ${PostTopicFragmentFragmentDoc}
`
export const PostCardFragmentFragmentDoc = gql`
  fragment PostCardFragment on Post {
    id
    title
    body
    excerpt
    readTime
    createdAt
    publishedAt
    commentCount
    images {
      smallSize
    }
    likes {
      id
    }
    author {
      ...AuthorFragment
    }
    language {
      ...LanguageFragment
    }
  }
  ${AuthorFragmentFragmentDoc}
  ${LanguageFragmentFragmentDoc}
`
export const LanguageWithPostCountFragmentFragmentDoc = gql`
  fragment LanguageWithPostCountFragment on Language {
    ...LanguageFragment
    postCount
  }
  ${LanguageFragmentFragmentDoc}
`
export const UserWithLanguagesFragmentFragmentDoc = gql`
  fragment UserWithLanguagesFragment on User {
    ...UserFragment
    languages {
      id
      level
      language {
        ...LanguageFragment
      }
    }
  }
  ${UserFragmentFragmentDoc}
  ${LanguageFragmentFragmentDoc}
`
export const UserBadgeFragmentFragmentDoc = gql`
  fragment UserBadgeFragment on UserBadge {
    type
    createdAt
  }
`
export const SocialMediaFragmentFragmentDoc = gql`
  fragment SocialMediaFragment on User {
    socialMedia {
      id
      platform
      url
    }
  }
`
export const ProfileUserFragmentFragmentDoc = gql`
  fragment ProfileUserFragment on User {
    ...UserWithLanguagesFragment
    badges {
      ...UserBadgeFragment
    }
    ...SocialMediaFragment
  }
  ${UserWithLanguagesFragmentFragmentDoc}
  ${UserBadgeFragmentFragmentDoc}
  ${SocialMediaFragmentFragmentDoc}
`
export const CreateCommentDocument = gql`
  mutation createComment($body: String!, $threadId: Int!) {
    createComment(body: $body, threadId: $threadId) {
      body
      author {
        id
        name
        handle
      }
    }
  }
`
export type CreateCommentMutationFn = ApolloReactCommon.MutationFunction<
  CreateCommentMutation,
  CreateCommentMutationVariables
>

/**
 * __useCreateCommentMutation__
 *
 * To run a mutation, you first call `useCreateCommentMutation` within a React component and pass it any options that fit your needs.
 * When your component renders, `useCreateCommentMutation` returns a tuple that includes:
 * - A mutate function that you can call at any time to execute the mutation
 * - An object with fields that represent the current status of the mutation's execution
 *
 * @param baseOptions options that will be passed into the mutation, supported options are listed on: https://www.apollographql.com/docs/react/api/react-hooks/#options-2;
 *
 * @example
 * const [createCommentMutation, { data, loading, error }] = useCreateCommentMutation({
 *   variables: {
 *      body: // value for 'body'
 *      threadId: // value for 'threadId'
 *   },
 * });
 */
export function useCreateCommentMutation(
  baseOptions?: ApolloReactHooks.MutationHookOptions<
    CreateCommentMutation,
    CreateCommentMutationVariables
  >,
) {
  return ApolloReactHooks.useMutation<CreateCommentMutation, CreateCommentMutationVariables>(
    CreateCommentDocument,
    baseOptions,
  )
}
export type CreateCommentMutationHookResult = ReturnType<typeof useCreateCommentMutation>
export type CreateCommentMutationResult = ApolloReactCommon.MutationResult<CreateCommentMutation>
export type CreateCommentMutationOptions = ApolloReactCommon.BaseMutationOptions<
  CreateCommentMutation,
  CreateCommentMutationVariables
>
export const CreatePostCommentDocument = gql`
  mutation createPostComment($body: String!, $postId: Int!) {
    createPostComment(body: $body, postId: $postId) {
      body
      author {
        id
        name
        handle
      }
    }
  }
`
export type CreatePostCommentMutationFn = ApolloReactCommon.MutationFunction<
  CreatePostCommentMutation,
  CreatePostCommentMutationVariables
>

/**
 * __useCreatePostCommentMutation__
 *
 * To run a mutation, you first call `useCreatePostCommentMutation` within a React component and pass it any options that fit your needs.
 * When your component renders, `useCreatePostCommentMutation` returns a tuple that includes:
 * - A mutate function that you can call at any time to execute the mutation
 * - An object with fields that represent the current status of the mutation's execution
 *
 * @param baseOptions options that will be passed into the mutation, supported options are listed on: https://www.apollographql.com/docs/react/api/react-hooks/#options-2;
 *
 * @example
 * const [createPostCommentMutation, { data, loading, error }] = useCreatePostCommentMutation({
 *   variables: {
 *      body: // value for 'body'
 *      postId: // value for 'postId'
 *   },
 * });
 */
export function useCreatePostCommentMutation(
  baseOptions?: ApolloReactHooks.MutationHookOptions<
    CreatePostCommentMutation,
    CreatePostCommentMutationVariables
  >,
) {
  return ApolloReactHooks.useMutation<
    CreatePostCommentMutation,
    CreatePostCommentMutationVariables
  >(CreatePostCommentDocument, baseOptions)
}
export type CreatePostCommentMutationHookResult = ReturnType<typeof useCreatePostCommentMutation>
export type CreatePostCommentMutationResult = ApolloReactCommon.MutationResult<
  CreatePostCommentMutation
>
export type CreatePostCommentMutationOptions = ApolloReactCommon.BaseMutationOptions<
  CreatePostCommentMutation,
  CreatePostCommentMutationVariables
>
export const CreateThreadDocument = gql`
  mutation createThread(
    $postId: Int!
    $startIndex: Int!
    $endIndex: Int!
    $highlightedContent: String!
  ) {
    createThread(
      postId: $postId
      startIndex: $startIndex
      endIndex: $endIndex
      highlightedContent: $highlightedContent
    ) {
      ...ThreadFragment
    }
  }
  ${ThreadFragmentFragmentDoc}
`
export type CreateThreadMutationFn = ApolloReactCommon.MutationFunction<
  CreateThreadMutation,
  CreateThreadMutationVariables
>

/**
 * __useCreateThreadMutation__
 *
 * To run a mutation, you first call `useCreateThreadMutation` within a React component and pass it any options that fit your needs.
 * When your component renders, `useCreateThreadMutation` returns a tuple that includes:
 * - A mutate function that you can call at any time to execute the mutation
 * - An object with fields that represent the current status of the mutation's execution
 *
 * @param baseOptions options that will be passed into the mutation, supported options are listed on: https://www.apollographql.com/docs/react/api/react-hooks/#options-2;
 *
 * @example
 * const [createThreadMutation, { data, loading, error }] = useCreateThreadMutation({
 *   variables: {
 *      postId: // value for 'postId'
 *      startIndex: // value for 'startIndex'
 *      endIndex: // value for 'endIndex'
 *      highlightedContent: // value for 'highlightedContent'
 *   },
 * });
 */
export function useCreateThreadMutation(
  baseOptions?: ApolloReactHooks.MutationHookOptions<
    CreateThreadMutation,
    CreateThreadMutationVariables
  >,
) {
  return ApolloReactHooks.useMutation<CreateThreadMutation, CreateThreadMutationVariables>(
    CreateThreadDocument,
    baseOptions,
  )
}
export type CreateThreadMutationHookResult = ReturnType<typeof useCreateThreadMutation>
export type CreateThreadMutationResult = ApolloReactCommon.MutationResult<CreateThreadMutation>
export type CreateThreadMutationOptions = ApolloReactCommon.BaseMutationOptions<
  CreateThreadMutation,
  CreateThreadMutationVariables
>
export const DeleteCommentDocument = gql`
  mutation deleteComment($commentId: Int!) {
    deleteComment(commentId: $commentId) {
      id
    }
  }
`
export type DeleteCommentMutationFn = ApolloReactCommon.MutationFunction<
  DeleteCommentMutation,
  DeleteCommentMutationVariables
>

/**
 * __useDeleteCommentMutation__
 *
 * To run a mutation, you first call `useDeleteCommentMutation` within a React component and pass it any options that fit your needs.
 * When your component renders, `useDeleteCommentMutation` returns a tuple that includes:
 * - A mutate function that you can call at any time to execute the mutation
 * - An object with fields that represent the current status of the mutation's execution
 *
 * @param baseOptions options that will be passed into the mutation, supported options are listed on: https://www.apollographql.com/docs/react/api/react-hooks/#options-2;
 *
 * @example
 * const [deleteCommentMutation, { data, loading, error }] = useDeleteCommentMutation({
 *   variables: {
 *      commentId: // value for 'commentId'
 *   },
 * });
 */
export function useDeleteCommentMutation(
  baseOptions?: ApolloReactHooks.MutationHookOptions<
    DeleteCommentMutation,
    DeleteCommentMutationVariables
  >,
) {
  return ApolloReactHooks.useMutation<DeleteCommentMutation, DeleteCommentMutationVariables>(
    DeleteCommentDocument,
    baseOptions,
  )
}
export type DeleteCommentMutationHookResult = ReturnType<typeof useDeleteCommentMutation>
export type DeleteCommentMutationResult = ApolloReactCommon.MutationResult<DeleteCommentMutation>
export type DeleteCommentMutationOptions = ApolloReactCommon.BaseMutationOptions<
  DeleteCommentMutation,
  DeleteCommentMutationVariables
>
export const DeletePostCommentDocument = gql`
  mutation deletePostComment($postCommentId: Int!) {
    deletePostComment(postCommentId: $postCommentId) {
      id
    }
  }
`
export type DeletePostCommentMutationFn = ApolloReactCommon.MutationFunction<
  DeletePostCommentMutation,
  DeletePostCommentMutationVariables
>

/**
 * __useDeletePostCommentMutation__
 *
 * To run a mutation, you first call `useDeletePostCommentMutation` within a React component and pass it any options that fit your needs.
 * When your component renders, `useDeletePostCommentMutation` returns a tuple that includes:
 * - A mutate function that you can call at any time to execute the mutation
 * - An object with fields that represent the current status of the mutation's execution
 *
 * @param baseOptions options that will be passed into the mutation, supported options are listed on: https://www.apollographql.com/docs/react/api/react-hooks/#options-2;
 *
 * @example
 * const [deletePostCommentMutation, { data, loading, error }] = useDeletePostCommentMutation({
 *   variables: {
 *      postCommentId: // value for 'postCommentId'
 *   },
 * });
 */
export function useDeletePostCommentMutation(
  baseOptions?: ApolloReactHooks.MutationHookOptions<
    DeletePostCommentMutation,
    DeletePostCommentMutationVariables
  >,
) {
  return ApolloReactHooks.useMutation<
    DeletePostCommentMutation,
    DeletePostCommentMutationVariables
  >(DeletePostCommentDocument, baseOptions)
}
export type DeletePostCommentMutationHookResult = ReturnType<typeof useDeletePostCommentMutation>
export type DeletePostCommentMutationResult = ApolloReactCommon.MutationResult<
  DeletePostCommentMutation
>
export type DeletePostCommentMutationOptions = ApolloReactCommon.BaseMutationOptions<
  DeletePostCommentMutation,
  DeletePostCommentMutationVariables
>
export const DeleteThreadDocument = gql`
  mutation deleteThread($threadId: Int!) {
    deleteThread(threadId: $threadId) {
      id
    }
  }
`
export type DeleteThreadMutationFn = ApolloReactCommon.MutationFunction<
  DeleteThreadMutation,
  DeleteThreadMutationVariables
>

/**
 * __useDeleteThreadMutation__
 *
 * To run a mutation, you first call `useDeleteThreadMutation` within a React component and pass it any options that fit your needs.
 * When your component renders, `useDeleteThreadMutation` returns a tuple that includes:
 * - A mutate function that you can call at any time to execute the mutation
 * - An object with fields that represent the current status of the mutation's execution
 *
 * @param baseOptions options that will be passed into the mutation, supported options are listed on: https://www.apollographql.com/docs/react/api/react-hooks/#options-2;
 *
 * @example
 * const [deleteThreadMutation, { data, loading, error }] = useDeleteThreadMutation({
 *   variables: {
 *      threadId: // value for 'threadId'
 *   },
 * });
 */
export function useDeleteThreadMutation(
  baseOptions?: ApolloReactHooks.MutationHookOptions<
    DeleteThreadMutation,
    DeleteThreadMutationVariables
  >,
) {
  return ApolloReactHooks.useMutation<DeleteThreadMutation, DeleteThreadMutationVariables>(
    DeleteThreadDocument,
    baseOptions,
  )
}
export type DeleteThreadMutationHookResult = ReturnType<typeof useDeleteThreadMutation>
export type DeleteThreadMutationResult = ApolloReactCommon.MutationResult<DeleteThreadMutation>
export type DeleteThreadMutationOptions = ApolloReactCommon.BaseMutationOptions<
  DeleteThreadMutation,
  DeleteThreadMutationVariables
>
export const UpdateCommentDocument = gql`
  mutation updateComment($body: String!, $commentId: Int!) {
    updateComment(body: $body, commentId: $commentId) {
      ...CommentFragment
    }
  }
  ${CommentFragmentFragmentDoc}
`
export type UpdateCommentMutationFn = ApolloReactCommon.MutationFunction<
  UpdateCommentMutation,
  UpdateCommentMutationVariables
>

/**
 * __useUpdateCommentMutation__
 *
 * To run a mutation, you first call `useUpdateCommentMutation` within a React component and pass it any options that fit your needs.
 * When your component renders, `useUpdateCommentMutation` returns a tuple that includes:
 * - A mutate function that you can call at any time to execute the mutation
 * - An object with fields that represent the current status of the mutation's execution
 *
 * @param baseOptions options that will be passed into the mutation, supported options are listed on: https://www.apollographql.com/docs/react/api/react-hooks/#options-2;
 *
 * @example
 * const [updateCommentMutation, { data, loading, error }] = useUpdateCommentMutation({
 *   variables: {
 *      body: // value for 'body'
 *      commentId: // value for 'commentId'
 *   },
 * });
 */
export function useUpdateCommentMutation(
  baseOptions?: ApolloReactHooks.MutationHookOptions<
    UpdateCommentMutation,
    UpdateCommentMutationVariables
  >,
) {
  return ApolloReactHooks.useMutation<UpdateCommentMutation, UpdateCommentMutationVariables>(
    UpdateCommentDocument,
    baseOptions,
  )
}
export type UpdateCommentMutationHookResult = ReturnType<typeof useUpdateCommentMutation>
export type UpdateCommentMutationResult = ApolloReactCommon.MutationResult<UpdateCommentMutation>
export type UpdateCommentMutationOptions = ApolloReactCommon.BaseMutationOptions<
  UpdateCommentMutation,
  UpdateCommentMutationVariables
>
export const UpdatePostCommentDocument = gql`
  mutation updatePostComment($body: String!, $postCommentId: Int!) {
    updatePostComment(body: $body, postCommentId: $postCommentId) {
      ...PostCommentFragment
    }
  }
  ${PostCommentFragmentFragmentDoc}
`
export type UpdatePostCommentMutationFn = ApolloReactCommon.MutationFunction<
  UpdatePostCommentMutation,
  UpdatePostCommentMutationVariables
>

/**
 * __useUpdatePostCommentMutation__
 *
 * To run a mutation, you first call `useUpdatePostCommentMutation` within a React component and pass it any options that fit your needs.
 * When your component renders, `useUpdatePostCommentMutation` returns a tuple that includes:
 * - A mutate function that you can call at any time to execute the mutation
 * - An object with fields that represent the current status of the mutation's execution
 *
 * @param baseOptions options that will be passed into the mutation, supported options are listed on: https://www.apollographql.com/docs/react/api/react-hooks/#options-2;
 *
 * @example
 * const [updatePostCommentMutation, { data, loading, error }] = useUpdatePostCommentMutation({
 *   variables: {
 *      body: // value for 'body'
 *      postCommentId: // value for 'postCommentId'
 *   },
 * });
 */
export function useUpdatePostCommentMutation(
  baseOptions?: ApolloReactHooks.MutationHookOptions<
    UpdatePostCommentMutation,
    UpdatePostCommentMutationVariables
  >,
) {
  return ApolloReactHooks.useMutation<
    UpdatePostCommentMutation,
    UpdatePostCommentMutationVariables
  >(UpdatePostCommentDocument, baseOptions)
}
export type UpdatePostCommentMutationHookResult = ReturnType<typeof useUpdatePostCommentMutation>
export type UpdatePostCommentMutationResult = ApolloReactCommon.MutationResult<
  UpdatePostCommentMutation
>
export type UpdatePostCommentMutationOptions = ApolloReactCommon.BaseMutationOptions<
  UpdatePostCommentMutation,
  UpdatePostCommentMutationVariables
>
export const AddLanguageRelationDocument = gql`
  mutation addLanguageRelation($languageId: Int!, $level: LanguageLevel!) {
    addLanguageRelation(languageId: $languageId, level: $level) {
      language {
        id
      }
    }
  }
`
export type AddLanguageRelationMutationFn = ApolloReactCommon.MutationFunction<
  AddLanguageRelationMutation,
  AddLanguageRelationMutationVariables
>

/**
 * __useAddLanguageRelationMutation__
 *
 * To run a mutation, you first call `useAddLanguageRelationMutation` within a React component and pass it any options that fit your needs.
 * When your component renders, `useAddLanguageRelationMutation` returns a tuple that includes:
 * - A mutate function that you can call at any time to execute the mutation
 * - An object with fields that represent the current status of the mutation's execution
 *
 * @param baseOptions options that will be passed into the mutation, supported options are listed on: https://www.apollographql.com/docs/react/api/react-hooks/#options-2;
 *
 * @example
 * const [addLanguageRelationMutation, { data, loading, error }] = useAddLanguageRelationMutation({
 *   variables: {
 *      languageId: // value for 'languageId'
 *      level: // value for 'level'
 *   },
 * });
 */
export function useAddLanguageRelationMutation(
  baseOptions?: ApolloReactHooks.MutationHookOptions<
    AddLanguageRelationMutation,
    AddLanguageRelationMutationVariables
  >,
) {
  return ApolloReactHooks.useMutation<
    AddLanguageRelationMutation,
    AddLanguageRelationMutationVariables
  >(AddLanguageRelationDocument, baseOptions)
}
export type AddLanguageRelationMutationHookResult = ReturnType<
  typeof useAddLanguageRelationMutation
>
export type AddLanguageRelationMutationResult = ApolloReactCommon.MutationResult<
  AddLanguageRelationMutation
>
export type AddLanguageRelationMutationOptions = ApolloReactCommon.BaseMutationOptions<
  AddLanguageRelationMutation,
  AddLanguageRelationMutationVariables
>
export const LanguagesDocument = gql`
  query languages($hasPosts: Boolean) {
    languages(hasPosts: $hasPosts) {
      ...LanguageWithPostCountFragment
    }
  }
  ${LanguageWithPostCountFragmentFragmentDoc}
`

/**
 * __useLanguagesQuery__
 *
 * To run a query within a React component, call `useLanguagesQuery` and pass it any options that fit your needs.
 * When your component renders, `useLanguagesQuery` returns an object from Apollo Client that contains loading, error, and data properties
 * you can use to render your UI.
 *
 * @param baseOptions options that will be passed into the query, supported options are listed on: https://www.apollographql.com/docs/react/api/react-hooks/#options;
 *
 * @example
 * const { data, loading, error } = useLanguagesQuery({
 *   variables: {
 *      hasPosts: // value for 'hasPosts'
 *   },
 * });
 */
export function useLanguagesQuery(
  baseOptions?: ApolloReactHooks.QueryHookOptions<LanguagesQuery, LanguagesQueryVariables>,
) {
  return ApolloReactHooks.useQuery<LanguagesQuery, LanguagesQueryVariables>(
    LanguagesDocument,
    baseOptions,
  )
}
export function useLanguagesLazyQuery(
  baseOptions?: ApolloReactHooks.LazyQueryHookOptions<LanguagesQuery, LanguagesQueryVariables>,
) {
  return ApolloReactHooks.useLazyQuery<LanguagesQuery, LanguagesQueryVariables>(
    LanguagesDocument,
    baseOptions,
  )
}
export type LanguagesQueryHookResult = ReturnType<typeof useLanguagesQuery>
export type LanguagesLazyQueryHookResult = ReturnType<typeof useLanguagesLazyQuery>
export type LanguagesQueryResult = ApolloReactCommon.QueryResult<
  LanguagesQuery,
  LanguagesQueryVariables
>
export const LanguagesFormDataDocument = gql`
  query languagesFormData {
    languages {
      ...LanguageFragment
    }
    currentUser {
      languages {
        id
        level
        language {
          ...LanguageFragment
        }
      }
    }
  }
  ${LanguageFragmentFragmentDoc}
`

/**
 * __useLanguagesFormDataQuery__
 *
 * To run a query within a React component, call `useLanguagesFormDataQuery` and pass it any options that fit your needs.
 * When your component renders, `useLanguagesFormDataQuery` returns an object from Apollo Client that contains loading, error, and data properties
 * you can use to render your UI.
 *
 * @param baseOptions options that will be passed into the query, supported options are listed on: https://www.apollographql.com/docs/react/api/react-hooks/#options;
 *
 * @example
 * const { data, loading, error } = useLanguagesFormDataQuery({
 *   variables: {
 *   },
 * });
 */
export function useLanguagesFormDataQuery(
  baseOptions?: ApolloReactHooks.QueryHookOptions<
    LanguagesFormDataQuery,
    LanguagesFormDataQueryVariables
  >,
) {
  return ApolloReactHooks.useQuery<LanguagesFormDataQuery, LanguagesFormDataQueryVariables>(
    LanguagesFormDataDocument,
    baseOptions,
  )
}
export function useLanguagesFormDataLazyQuery(
  baseOptions?: ApolloReactHooks.LazyQueryHookOptions<
    LanguagesFormDataQuery,
    LanguagesFormDataQueryVariables
  >,
) {
  return ApolloReactHooks.useLazyQuery<LanguagesFormDataQuery, LanguagesFormDataQueryVariables>(
    LanguagesFormDataDocument,
    baseOptions,
  )
}
export type LanguagesFormDataQueryHookResult = ReturnType<typeof useLanguagesFormDataQuery>
export type LanguagesFormDataLazyQueryHookResult = ReturnType<typeof useLanguagesFormDataLazyQuery>
export type LanguagesFormDataQueryResult = ApolloReactCommon.QueryResult<
  LanguagesFormDataQuery,
  LanguagesFormDataQueryVariables
>
export const RemoveLanguageRelationDocument = gql`
  mutation removeLanguageRelation($languageId: Int!) {
    removeLanguageRelation(languageId: $languageId) {
      id
    }
  }
`
export type RemoveLanguageRelationMutationFn = ApolloReactCommon.MutationFunction<
  RemoveLanguageRelationMutation,
  RemoveLanguageRelationMutationVariables
>

/**
 * __useRemoveLanguageRelationMutation__
 *
 * To run a mutation, you first call `useRemoveLanguageRelationMutation` within a React component and pass it any options that fit your needs.
 * When your component renders, `useRemoveLanguageRelationMutation` returns a tuple that includes:
 * - A mutate function that you can call at any time to execute the mutation
 * - An object with fields that represent the current status of the mutation's execution
 *
 * @param baseOptions options that will be passed into the mutation, supported options are listed on: https://www.apollographql.com/docs/react/api/react-hooks/#options-2;
 *
 * @example
 * const [removeLanguageRelationMutation, { data, loading, error }] = useRemoveLanguageRelationMutation({
 *   variables: {
 *      languageId: // value for 'languageId'
 *   },
 * });
 */
export function useRemoveLanguageRelationMutation(
  baseOptions?: ApolloReactHooks.MutationHookOptions<
    RemoveLanguageRelationMutation,
    RemoveLanguageRelationMutationVariables
  >,
) {
  return ApolloReactHooks.useMutation<
    RemoveLanguageRelationMutation,
    RemoveLanguageRelationMutationVariables
  >(RemoveLanguageRelationDocument, baseOptions)
}
export type RemoveLanguageRelationMutationHookResult = ReturnType<
  typeof useRemoveLanguageRelationMutation
>
export type RemoveLanguageRelationMutationResult = ApolloReactCommon.MutationResult<
  RemoveLanguageRelationMutation
>
export type RemoveLanguageRelationMutationOptions = ApolloReactCommon.BaseMutationOptions<
  RemoveLanguageRelationMutation,
  RemoveLanguageRelationMutationVariables
>
export const PostPageDocument = gql`
  query postPage($id: Int!, $uiLanguage: UILanguage!) {
    postById(id: $id) {
      ...PostWithTopicsFragment
    }
    currentUser {
      ...UserWithLanguagesFragment
    }
  }
  ${PostWithTopicsFragmentFragmentDoc}
  ${UserWithLanguagesFragmentFragmentDoc}
`

/**
 * __usePostPageQuery__
 *
 * To run a query within a React component, call `usePostPageQuery` and pass it any options that fit your needs.
 * When your component renders, `usePostPageQuery` returns an object from Apollo Client that contains loading, error, and data properties
 * you can use to render your UI.
 *
 * @param baseOptions options that will be passed into the query, supported options are listed on: https://www.apollographql.com/docs/react/api/react-hooks/#options;
 *
 * @example
 * const { data, loading, error } = usePostPageQuery({
 *   variables: {
 *      id: // value for 'id'
 *      uiLanguage: // value for 'uiLanguage'
 *   },
 * });
 */
export function usePostPageQuery(
  baseOptions?: ApolloReactHooks.QueryHookOptions<PostPageQuery, PostPageQueryVariables>,
) {
  return ApolloReactHooks.useQuery<PostPageQuery, PostPageQueryVariables>(
    PostPageDocument,
    baseOptions,
  )
}
export function usePostPageLazyQuery(
  baseOptions?: ApolloReactHooks.LazyQueryHookOptions<PostPageQuery, PostPageQueryVariables>,
) {
  return ApolloReactHooks.useLazyQuery<PostPageQuery, PostPageQueryVariables>(
    PostPageDocument,
    baseOptions,
  )
}
export type PostPageQueryHookResult = ReturnType<typeof usePostPageQuery>
export type PostPageLazyQueryHookResult = ReturnType<typeof usePostPageLazyQuery>
export type PostPageQueryResult = ApolloReactCommon.QueryResult<
  PostPageQuery,
  PostPageQueryVariables
>
export const ProfilePageDocument = gql`
  query profilePage($userId: Int!) {
    userById(id: $userId) {
      ...ProfileUserFragment
    }
    posts(authorId: $userId, status: PUBLISHED) {
      ...PostCardFragment
    }
    currentUser {
      ...UserWithLanguagesFragment
    }
  }
  ${ProfileUserFragmentFragmentDoc}
  ${PostCardFragmentFragmentDoc}
  ${UserWithLanguagesFragmentFragmentDoc}
`

/**
 * __useProfilePageQuery__
 *
 * To run a query within a React component, call `useProfilePageQuery` and pass it any options that fit your needs.
 * When your component renders, `useProfilePageQuery` returns an object from Apollo Client that contains loading, error, and data properties
 * you can use to render your UI.
 *
 * @param baseOptions options that will be passed into the query, supported options are listed on: https://www.apollographql.com/docs/react/api/react-hooks/#options;
 *
 * @example
 * const { data, loading, error } = useProfilePageQuery({
 *   variables: {
 *      userId: // value for 'userId'
 *   },
 * });
 */
export function useProfilePageQuery(
  baseOptions?: ApolloReactHooks.QueryHookOptions<ProfilePageQuery, ProfilePageQueryVariables>,
) {
  return ApolloReactHooks.useQuery<ProfilePageQuery, ProfilePageQueryVariables>(
    ProfilePageDocument,
    baseOptions,
  )
}
export function useProfilePageLazyQuery(
  baseOptions?: ApolloReactHooks.LazyQueryHookOptions<ProfilePageQuery, ProfilePageQueryVariables>,
) {
  return ApolloReactHooks.useLazyQuery<ProfilePageQuery, ProfilePageQueryVariables>(
    ProfilePageDocument,
    baseOptions,
  )
}
export type ProfilePageQueryHookResult = ReturnType<typeof useProfilePageQuery>
export type ProfilePageLazyQueryHookResult = ReturnType<typeof useProfilePageLazyQuery>
export type ProfilePageQueryResult = ApolloReactCommon.QueryResult<
  ProfilePageQuery,
  ProfilePageQueryVariables
>
export const CreatePostDocument = gql`
  mutation createPost(
    $title: String!
    $body: [EditorNode!]!
    $languageId: Int!
    $topicIds: [Int!]
    $status: PostStatus!
    $images: [ImageInput!]
  ) {
    createPost(
      title: $title
      body: $body
      languageId: $languageId
      topicIds: $topicIds
      status: $status
      images: $images
    ) {
      id
    }
  }
`
export type CreatePostMutationFn = ApolloReactCommon.MutationFunction<
  CreatePostMutation,
  CreatePostMutationVariables
>

/**
 * __useCreatePostMutation__
 *
 * To run a mutation, you first call `useCreatePostMutation` within a React component and pass it any options that fit your needs.
 * When your component renders, `useCreatePostMutation` returns a tuple that includes:
 * - A mutate function that you can call at any time to execute the mutation
 * - An object with fields that represent the current status of the mutation's execution
 *
 * @param baseOptions options that will be passed into the mutation, supported options are listed on: https://www.apollographql.com/docs/react/api/react-hooks/#options-2;
 *
 * @example
 * const [createPostMutation, { data, loading, error }] = useCreatePostMutation({
 *   variables: {
 *      title: // value for 'title'
 *      body: // value for 'body'
 *      languageId: // value for 'languageId'
 *      topicIds: // value for 'topicIds'
 *      status: // value for 'status'
 *      images: // value for 'images'
 *   },
 * });
 */
export function useCreatePostMutation(
  baseOptions?: ApolloReactHooks.MutationHookOptions<
    CreatePostMutation,
    CreatePostMutationVariables
  >,
) {
  return ApolloReactHooks.useMutation<CreatePostMutation, CreatePostMutationVariables>(
    CreatePostDocument,
    baseOptions,
  )
}
export type CreatePostMutationHookResult = ReturnType<typeof useCreatePostMutation>
export type CreatePostMutationResult = ApolloReactCommon.MutationResult<CreatePostMutation>
export type CreatePostMutationOptions = ApolloReactCommon.BaseMutationOptions<
  CreatePostMutation,
  CreatePostMutationVariables
>
export const DeletePostDocument = gql`
  mutation deletePost($postId: Int!) {
    deletePost(postId: $postId) {
      id
    }
  }
`
export type DeletePostMutationFn = ApolloReactCommon.MutationFunction<
  DeletePostMutation,
  DeletePostMutationVariables
>

/**
 * __useDeletePostMutation__
 *
 * To run a mutation, you first call `useDeletePostMutation` within a React component and pass it any options that fit your needs.
 * When your component renders, `useDeletePostMutation` returns a tuple that includes:
 * - A mutate function that you can call at any time to execute the mutation
 * - An object with fields that represent the current status of the mutation's execution
 *
 * @param baseOptions options that will be passed into the mutation, supported options are listed on: https://www.apollographql.com/docs/react/api/react-hooks/#options-2;
 *
 * @example
 * const [deletePostMutation, { data, loading, error }] = useDeletePostMutation({
 *   variables: {
 *      postId: // value for 'postId'
 *   },
 * });
 */
export function useDeletePostMutation(
  baseOptions?: ApolloReactHooks.MutationHookOptions<
    DeletePostMutation,
    DeletePostMutationVariables
  >,
) {
  return ApolloReactHooks.useMutation<DeletePostMutation, DeletePostMutationVariables>(
    DeletePostDocument,
    baseOptions,
  )
}
export type DeletePostMutationHookResult = ReturnType<typeof useDeletePostMutation>
export type DeletePostMutationResult = ApolloReactCommon.MutationResult<DeletePostMutation>
export type DeletePostMutationOptions = ApolloReactCommon.BaseMutationOptions<
  DeletePostMutation,
  DeletePostMutationVariables
>
export const EditPostDocument = gql`
  query editPost($id: Int!, $uiLanguage: UILanguage!) {
    postById(id: $id) {
      title
      bodySrc
      updatedAt
      language {
        id
      }
      images {
        id
        largeSize
        smallSize
        imageRole
      }
      postTopics {
        topic {
          ...TopicFragment
        }
      }
    }
    topics {
      ...TopicFragment
    }
    currentUser {
      ...UserWithLanguagesFragment
    }
  }
  ${TopicFragmentFragmentDoc}
  ${UserWithLanguagesFragmentFragmentDoc}
`

/**
 * __useEditPostQuery__
 *
 * To run a query within a React component, call `useEditPostQuery` and pass it any options that fit your needs.
 * When your component renders, `useEditPostQuery` returns an object from Apollo Client that contains loading, error, and data properties
 * you can use to render your UI.
 *
 * @param baseOptions options that will be passed into the query, supported options are listed on: https://www.apollographql.com/docs/react/api/react-hooks/#options;
 *
 * @example
 * const { data, loading, error } = useEditPostQuery({
 *   variables: {
 *      id: // value for 'id'
 *      uiLanguage: // value for 'uiLanguage'
 *   },
 * });
 */
export function useEditPostQuery(
  baseOptions?: ApolloReactHooks.QueryHookOptions<EditPostQuery, EditPostQueryVariables>,
) {
  return ApolloReactHooks.useQuery<EditPostQuery, EditPostQueryVariables>(
    EditPostDocument,
    baseOptions,
  )
}
export function useEditPostLazyQuery(
  baseOptions?: ApolloReactHooks.LazyQueryHookOptions<EditPostQuery, EditPostQueryVariables>,
) {
  return ApolloReactHooks.useLazyQuery<EditPostQuery, EditPostQueryVariables>(
    EditPostDocument,
    baseOptions,
  )
}
export type EditPostQueryHookResult = ReturnType<typeof useEditPostQuery>
export type EditPostLazyQueryHookResult = ReturnType<typeof useEditPostLazyQuery>
export type EditPostQueryResult = ApolloReactCommon.QueryResult<
  EditPostQuery,
  EditPostQueryVariables
>
export const FeedDocument = gql`
  query feed(
    $first: Int!
    $skip: Int!
    $search: String
    $languages: [Int!]
    $topic: Int
    $followedAuthors: Boolean
  ) {
    feed(
      first: $first
      skip: $skip
      search: $search
      languages: $languages
      topic: $topic
      followedAuthors: $followedAuthors
    ) {
      posts {
        ...PostCardFragment
      }
      count
    }
  }
  ${PostCardFragmentFragmentDoc}
`

/**
 * __useFeedQuery__
 *
 * To run a query within a React component, call `useFeedQuery` and pass it any options that fit your needs.
 * When your component renders, `useFeedQuery` returns an object from Apollo Client that contains loading, error, and data properties
 * you can use to render your UI.
 *
 * @param baseOptions options that will be passed into the query, supported options are listed on: https://www.apollographql.com/docs/react/api/react-hooks/#options;
 *
 * @example
 * const { data, loading, error } = useFeedQuery({
 *   variables: {
 *      first: // value for 'first'
 *      skip: // value for 'skip'
 *      search: // value for 'search'
 *      languages: // value for 'languages'
 *      topic: // value for 'topic'
 *      followedAuthors: // value for 'followedAuthors'
 *   },
 * });
 */
export function useFeedQuery(
  baseOptions?: ApolloReactHooks.QueryHookOptions<FeedQuery, FeedQueryVariables>,
) {
  return ApolloReactHooks.useQuery<FeedQuery, FeedQueryVariables>(FeedDocument, baseOptions)
}
export function useFeedLazyQuery(
  baseOptions?: ApolloReactHooks.LazyQueryHookOptions<FeedQuery, FeedQueryVariables>,
) {
  return ApolloReactHooks.useLazyQuery<FeedQuery, FeedQueryVariables>(FeedDocument, baseOptions)
}
export type FeedQueryHookResult = ReturnType<typeof useFeedQuery>
export type FeedLazyQueryHookResult = ReturnType<typeof useFeedLazyQuery>
export type FeedQueryResult = ApolloReactCommon.QueryResult<FeedQuery, FeedQueryVariables>
export const NewPostDocument = gql`
  query newPost($uiLanguage: UILanguage!) {
    topics {
      ...TopicFragment
    }
    currentUser {
      ...UserWithLanguagesFragment
    }
  }
  ${TopicFragmentFragmentDoc}
  ${UserWithLanguagesFragmentFragmentDoc}
`

/**
 * __useNewPostQuery__
 *
 * To run a query within a React component, call `useNewPostQuery` and pass it any options that fit your needs.
 * When your component renders, `useNewPostQuery` returns an object from Apollo Client that contains loading, error, and data properties
 * you can use to render your UI.
 *
 * @param baseOptions options that will be passed into the query, supported options are listed on: https://www.apollographql.com/docs/react/api/react-hooks/#options;
 *
 * @example
 * const { data, loading, error } = useNewPostQuery({
 *   variables: {
 *      uiLanguage: // value for 'uiLanguage'
 *   },
 * });
 */
export function useNewPostQuery(
  baseOptions?: ApolloReactHooks.QueryHookOptions<NewPostQuery, NewPostQueryVariables>,
) {
  return ApolloReactHooks.useQuery<NewPostQuery, NewPostQueryVariables>(
    NewPostDocument,
    baseOptions,
  )
}
export function useNewPostLazyQuery(
  baseOptions?: ApolloReactHooks.LazyQueryHookOptions<NewPostQuery, NewPostQueryVariables>,
) {
  return ApolloReactHooks.useLazyQuery<NewPostQuery, NewPostQueryVariables>(
    NewPostDocument,
    baseOptions,
  )
}
export type NewPostQueryHookResult = ReturnType<typeof useNewPostQuery>
export type NewPostLazyQueryHookResult = ReturnType<typeof useNewPostLazyQuery>
export type NewPostQueryResult = ApolloReactCommon.QueryResult<NewPostQuery, NewPostQueryVariables>
export const PostByIdDocument = gql`
  query postById($id: Int!, $uiLanguage: UILanguage!) {
    postById(id: $id) {
      ...PostWithTopicsFragment
    }
  }
  ${PostWithTopicsFragmentFragmentDoc}
`

/**
 * __usePostByIdQuery__
 *
 * To run a query within a React component, call `usePostByIdQuery` and pass it any options that fit your needs.
 * When your component renders, `usePostByIdQuery` returns an object from Apollo Client that contains loading, error, and data properties
 * you can use to render your UI.
 *
 * @param baseOptions options that will be passed into the query, supported options are listed on: https://www.apollographql.com/docs/react/api/react-hooks/#options;
 *
 * @example
 * const { data, loading, error } = usePostByIdQuery({
 *   variables: {
 *      id: // value for 'id'
 *      uiLanguage: // value for 'uiLanguage'
 *   },
 * });
 */
export function usePostByIdQuery(
  baseOptions?: ApolloReactHooks.QueryHookOptions<PostByIdQuery, PostByIdQueryVariables>,
) {
  return ApolloReactHooks.useQuery<PostByIdQuery, PostByIdQueryVariables>(
    PostByIdDocument,
    baseOptions,
  )
}
export function usePostByIdLazyQuery(
  baseOptions?: ApolloReactHooks.LazyQueryHookOptions<PostByIdQuery, PostByIdQueryVariables>,
) {
  return ApolloReactHooks.useLazyQuery<PostByIdQuery, PostByIdQueryVariables>(
    PostByIdDocument,
    baseOptions,
  )
}
export type PostByIdQueryHookResult = ReturnType<typeof usePostByIdQuery>
export type PostByIdLazyQueryHookResult = ReturnType<typeof usePostByIdLazyQuery>
export type PostByIdQueryResult = ApolloReactCommon.QueryResult<
  PostByIdQuery,
  PostByIdQueryVariables
>
export const PostsDocument = gql`
  query posts($authorId: Int!, $status: PostStatus!) {
    posts(authorId: $authorId, status: $status) {
      ...PostCardFragment
    }
  }
  ${PostCardFragmentFragmentDoc}
`

/**
 * __usePostsQuery__
 *
 * To run a query within a React component, call `usePostsQuery` and pass it any options that fit your needs.
 * When your component renders, `usePostsQuery` returns an object from Apollo Client that contains loading, error, and data properties
 * you can use to render your UI.
 *
 * @param baseOptions options that will be passed into the query, supported options are listed on: https://www.apollographql.com/docs/react/api/react-hooks/#options;
 *
 * @example
 * const { data, loading, error } = usePostsQuery({
 *   variables: {
 *      authorId: // value for 'authorId'
 *      status: // value for 'status'
 *   },
 * });
 */
export function usePostsQuery(
  baseOptions?: ApolloReactHooks.QueryHookOptions<PostsQuery, PostsQueryVariables>,
) {
  return ApolloReactHooks.useQuery<PostsQuery, PostsQueryVariables>(PostsDocument, baseOptions)
}
export function usePostsLazyQuery(
  baseOptions?: ApolloReactHooks.LazyQueryHookOptions<PostsQuery, PostsQueryVariables>,
) {
  return ApolloReactHooks.useLazyQuery<PostsQuery, PostsQueryVariables>(PostsDocument, baseOptions)
}
export type PostsQueryHookResult = ReturnType<typeof usePostsQuery>
export type PostsLazyQueryHookResult = ReturnType<typeof usePostsLazyQuery>
export type PostsQueryResult = ApolloReactCommon.QueryResult<PostsQuery, PostsQueryVariables>
export const UpdatePostDocument = gql`
  mutation updatePost(
    $postId: Int!
    $title: String
    $languageId: Int
    $topicIds: [Int!]
    $body: [EditorNode!]
    $status: PostStatus
    $images: [ImageInput!]
  ) {
    updatePost(
      postId: $postId
      body: $body
      title: $title
      languageId: $languageId
      status: $status
      images: $images
      topicIds: $topicIds
    ) {
      ...PostFragment
    }
  }
  ${PostFragmentFragmentDoc}
`
export type UpdatePostMutationFn = ApolloReactCommon.MutationFunction<
  UpdatePostMutation,
  UpdatePostMutationVariables
>

/**
 * __useUpdatePostMutation__
 *
 * To run a mutation, you first call `useUpdatePostMutation` within a React component and pass it any options that fit your needs.
 * When your component renders, `useUpdatePostMutation` returns a tuple that includes:
 * - A mutate function that you can call at any time to execute the mutation
 * - An object with fields that represent the current status of the mutation's execution
 *
 * @param baseOptions options that will be passed into the mutation, supported options are listed on: https://www.apollographql.com/docs/react/api/react-hooks/#options-2;
 *
 * @example
 * const [updatePostMutation, { data, loading, error }] = useUpdatePostMutation({
 *   variables: {
 *      postId: // value for 'postId'
 *      title: // value for 'title'
 *      languageId: // value for 'languageId'
 *      topicIds: // value for 'topicIds'
 *      body: // value for 'body'
 *      status: // value for 'status'
 *      images: // value for 'images'
 *   },
 * });
 */
export function useUpdatePostMutation(
  baseOptions?: ApolloReactHooks.MutationHookOptions<
    UpdatePostMutation,
    UpdatePostMutationVariables
  >,
) {
  return ApolloReactHooks.useMutation<UpdatePostMutation, UpdatePostMutationVariables>(
    UpdatePostDocument,
    baseOptions,
  )
}
export type UpdatePostMutationHookResult = ReturnType<typeof useUpdatePostMutation>
export type UpdatePostMutationResult = ApolloReactCommon.MutationResult<UpdatePostMutation>
export type UpdatePostMutationOptions = ApolloReactCommon.BaseMutationOptions<
  UpdatePostMutation,
  UpdatePostMutationVariables
>
export const CreateCommentThanksDocument = gql`
  mutation createCommentThanks($commentId: Int!) {
    createCommentThanks(commentId: $commentId) {
      ...CommentThanksFragment
    }
  }
  ${CommentThanksFragmentFragmentDoc}
`
export type CreateCommentThanksMutationFn = ApolloReactCommon.MutationFunction<
  CreateCommentThanksMutation,
  CreateCommentThanksMutationVariables
>

/**
 * __useCreateCommentThanksMutation__
 *
 * To run a mutation, you first call `useCreateCommentThanksMutation` within a React component and pass it any options that fit your needs.
 * When your component renders, `useCreateCommentThanksMutation` returns a tuple that includes:
 * - A mutate function that you can call at any time to execute the mutation
 * - An object with fields that represent the current status of the mutation's execution
 *
 * @param baseOptions options that will be passed into the mutation, supported options are listed on: https://www.apollographql.com/docs/react/api/react-hooks/#options-2;
 *
 * @example
 * const [createCommentThanksMutation, { data, loading, error }] = useCreateCommentThanksMutation({
 *   variables: {
 *      commentId: // value for 'commentId'
 *   },
 * });
 */
export function useCreateCommentThanksMutation(
  baseOptions?: ApolloReactHooks.MutationHookOptions<
    CreateCommentThanksMutation,
    CreateCommentThanksMutationVariables
  >,
) {
  return ApolloReactHooks.useMutation<
    CreateCommentThanksMutation,
    CreateCommentThanksMutationVariables
  >(CreateCommentThanksDocument, baseOptions)
}
export type CreateCommentThanksMutationHookResult = ReturnType<
  typeof useCreateCommentThanksMutation
>
export type CreateCommentThanksMutationResult = ApolloReactCommon.MutationResult<
  CreateCommentThanksMutation
>
export type CreateCommentThanksMutationOptions = ApolloReactCommon.BaseMutationOptions<
  CreateCommentThanksMutation,
  CreateCommentThanksMutationVariables
>
export const DeleteCommentThanksDocument = gql`
  mutation deleteCommentThanks($commentThanksId: Int!) {
    deleteCommentThanks(commentThanksId: $commentThanksId) {
      id
    }
  }
`
export type DeleteCommentThanksMutationFn = ApolloReactCommon.MutationFunction<
  DeleteCommentThanksMutation,
  DeleteCommentThanksMutationVariables
>

/**
 * __useDeleteCommentThanksMutation__
 *
 * To run a mutation, you first call `useDeleteCommentThanksMutation` within a React component and pass it any options that fit your needs.
 * When your component renders, `useDeleteCommentThanksMutation` returns a tuple that includes:
 * - A mutate function that you can call at any time to execute the mutation
 * - An object with fields that represent the current status of the mutation's execution
 *
 * @param baseOptions options that will be passed into the mutation, supported options are listed on: https://www.apollographql.com/docs/react/api/react-hooks/#options-2;
 *
 * @example
 * const [deleteCommentThanksMutation, { data, loading, error }] = useDeleteCommentThanksMutation({
 *   variables: {
 *      commentThanksId: // value for 'commentThanksId'
 *   },
 * });
 */
export function useDeleteCommentThanksMutation(
  baseOptions?: ApolloReactHooks.MutationHookOptions<
    DeleteCommentThanksMutation,
    DeleteCommentThanksMutationVariables
  >,
) {
  return ApolloReactHooks.useMutation<
    DeleteCommentThanksMutation,
    DeleteCommentThanksMutationVariables
  >(DeleteCommentThanksDocument, baseOptions)
}
export type DeleteCommentThanksMutationHookResult = ReturnType<
  typeof useDeleteCommentThanksMutation
>
export type DeleteCommentThanksMutationResult = ApolloReactCommon.MutationResult<
  DeleteCommentThanksMutation
>
export type DeleteCommentThanksMutationOptions = ApolloReactCommon.BaseMutationOptions<
  DeleteCommentThanksMutation,
  DeleteCommentThanksMutationVariables
>
export const CreateUserDocument = gql`
  mutation createUser($handle: String!, $email: String!, $password: String!) {
    createUser(handle: $handle, email: $email, password: $password) {
      id
      handle
      email
    }
  }
`
export type CreateUserMutationFn = ApolloReactCommon.MutationFunction<
  CreateUserMutation,
  CreateUserMutationVariables
>

/**
 * __useCreateUserMutation__
 *
 * To run a mutation, you first call `useCreateUserMutation` within a React component and pass it any options that fit your needs.
 * When your component renders, `useCreateUserMutation` returns a tuple that includes:
 * - A mutate function that you can call at any time to execute the mutation
 * - An object with fields that represent the current status of the mutation's execution
 *
 * @param baseOptions options that will be passed into the mutation, supported options are listed on: https://www.apollographql.com/docs/react/api/react-hooks/#options-2;
 *
 * @example
 * const [createUserMutation, { data, loading, error }] = useCreateUserMutation({
 *   variables: {
 *      handle: // value for 'handle'
 *      email: // value for 'email'
 *      password: // value for 'password'
 *   },
 * });
 */
export function useCreateUserMutation(
  baseOptions?: ApolloReactHooks.MutationHookOptions<
    CreateUserMutation,
    CreateUserMutationVariables
  >,
) {
  return ApolloReactHooks.useMutation<CreateUserMutation, CreateUserMutationVariables>(
    CreateUserDocument,
    baseOptions,
  )
}
export type CreateUserMutationHookResult = ReturnType<typeof useCreateUserMutation>
export type CreateUserMutationResult = ApolloReactCommon.MutationResult<CreateUserMutation>
export type CreateUserMutationOptions = ApolloReactCommon.BaseMutationOptions<
  CreateUserMutation,
  CreateUserMutationVariables
>
export const CurrentUserDocument = gql`
  query currentUser {
    currentUser {
      ...UserWithLanguagesFragment
    }
  }
  ${UserWithLanguagesFragmentFragmentDoc}
`

/**
 * __useCurrentUserQuery__
 *
 * To run a query within a React component, call `useCurrentUserQuery` and pass it any options that fit your needs.
 * When your component renders, `useCurrentUserQuery` returns an object from Apollo Client that contains loading, error, and data properties
 * you can use to render your UI.
 *
 * @param baseOptions options that will be passed into the query, supported options are listed on: https://www.apollographql.com/docs/react/api/react-hooks/#options;
 *
 * @example
 * const { data, loading, error } = useCurrentUserQuery({
 *   variables: {
 *   },
 * });
 */
export function useCurrentUserQuery(
  baseOptions?: ApolloReactHooks.QueryHookOptions<CurrentUserQuery, CurrentUserQueryVariables>,
) {
  return ApolloReactHooks.useQuery<CurrentUserQuery, CurrentUserQueryVariables>(
    CurrentUserDocument,
    baseOptions,
  )
}
export function useCurrentUserLazyQuery(
  baseOptions?: ApolloReactHooks.LazyQueryHookOptions<CurrentUserQuery, CurrentUserQueryVariables>,
) {
  return ApolloReactHooks.useLazyQuery<CurrentUserQuery, CurrentUserQueryVariables>(
    CurrentUserDocument,
    baseOptions,
  )
}
export type CurrentUserQueryHookResult = ReturnType<typeof useCurrentUserQuery>
export type CurrentUserLazyQueryHookResult = ReturnType<typeof useCurrentUserLazyQuery>
export type CurrentUserQueryResult = ApolloReactCommon.QueryResult<
  CurrentUserQuery,
  CurrentUserQueryVariables
>
export const FollowUserDocument = gql`
  mutation followUser($followedUserId: Int!) {
    followUser(followedUserId: $followedUserId) {
      id
    }
  }
`
export type FollowUserMutationFn = ApolloReactCommon.MutationFunction<
  FollowUserMutation,
  FollowUserMutationVariables
>

/**
 * __useFollowUserMutation__
 *
 * To run a mutation, you first call `useFollowUserMutation` within a React component and pass it any options that fit your needs.
 * When your component renders, `useFollowUserMutation` returns a tuple that includes:
 * - A mutate function that you can call at any time to execute the mutation
 * - An object with fields that represent the current status of the mutation's execution
 *
 * @param baseOptions options that will be passed into the mutation, supported options are listed on: https://www.apollographql.com/docs/react/api/react-hooks/#options-2;
 *
 * @example
 * const [followUserMutation, { data, loading, error }] = useFollowUserMutation({
 *   variables: {
 *      followedUserId: // value for 'followedUserId'
 *   },
 * });
 */
export function useFollowUserMutation(
  baseOptions?: ApolloReactHooks.MutationHookOptions<
    FollowUserMutation,
    FollowUserMutationVariables
  >,
) {
  return ApolloReactHooks.useMutation<FollowUserMutation, FollowUserMutationVariables>(
    FollowUserDocument,
    baseOptions,
  )
}
export type FollowUserMutationHookResult = ReturnType<typeof useFollowUserMutation>
export type FollowUserMutationResult = ApolloReactCommon.MutationResult<FollowUserMutation>
export type FollowUserMutationOptions = ApolloReactCommon.BaseMutationOptions<
  FollowUserMutation,
  FollowUserMutationVariables
>
export const FollowingUsersDocument = gql`
  query followingUsers {
    currentUser {
      id
      following {
        id
      }
    }
  }
`

/**
 * __useFollowingUsersQuery__
 *
 * To run a query within a React component, call `useFollowingUsersQuery` and pass it any options that fit your needs.
 * When your component renders, `useFollowingUsersQuery` returns an object from Apollo Client that contains loading, error, and data properties
 * you can use to render your UI.
 *
 * @param baseOptions options that will be passed into the query, supported options are listed on: https://www.apollographql.com/docs/react/api/react-hooks/#options;
 *
 * @example
 * const { data, loading, error } = useFollowingUsersQuery({
 *   variables: {
 *   },
 * });
 */
export function useFollowingUsersQuery(
  baseOptions?: ApolloReactHooks.QueryHookOptions<
    FollowingUsersQuery,
    FollowingUsersQueryVariables
  >,
) {
  return ApolloReactHooks.useQuery<FollowingUsersQuery, FollowingUsersQueryVariables>(
    FollowingUsersDocument,
    baseOptions,
  )
}
export function useFollowingUsersLazyQuery(
  baseOptions?: ApolloReactHooks.LazyQueryHookOptions<
    FollowingUsersQuery,
    FollowingUsersQueryVariables
  >,
) {
  return ApolloReactHooks.useLazyQuery<FollowingUsersQuery, FollowingUsersQueryVariables>(
    FollowingUsersDocument,
    baseOptions,
  )
}
export type FollowingUsersQueryHookResult = ReturnType<typeof useFollowingUsersQuery>
export type FollowingUsersLazyQueryHookResult = ReturnType<typeof useFollowingUsersLazyQuery>
export type FollowingUsersQueryResult = ApolloReactCommon.QueryResult<
  FollowingUsersQuery,
  FollowingUsersQueryVariables
>
export const LoginUserDocument = gql`
  mutation loginUser($identifier: String!, $password: String!) {
    loginUser(identifier: $identifier, password: $password) {
      ...UserFragment
    }
  }
  ${UserFragmentFragmentDoc}
`
export type LoginUserMutationFn = ApolloReactCommon.MutationFunction<
  LoginUserMutation,
  LoginUserMutationVariables
>

/**
 * __useLoginUserMutation__
 *
 * To run a mutation, you first call `useLoginUserMutation` within a React component and pass it any options that fit your needs.
 * When your component renders, `useLoginUserMutation` returns a tuple that includes:
 * - A mutate function that you can call at any time to execute the mutation
 * - An object with fields that represent the current status of the mutation's execution
 *
 * @param baseOptions options that will be passed into the mutation, supported options are listed on: https://www.apollographql.com/docs/react/api/react-hooks/#options-2;
 *
 * @example
 * const [loginUserMutation, { data, loading, error }] = useLoginUserMutation({
 *   variables: {
 *      identifier: // value for 'identifier'
 *      password: // value for 'password'
 *   },
 * });
 */
export function useLoginUserMutation(
  baseOptions?: ApolloReactHooks.MutationHookOptions<LoginUserMutation, LoginUserMutationVariables>,
) {
  return ApolloReactHooks.useMutation<LoginUserMutation, LoginUserMutationVariables>(
    LoginUserDocument,
    baseOptions,
  )
}
export type LoginUserMutationHookResult = ReturnType<typeof useLoginUserMutation>
export type LoginUserMutationResult = ApolloReactCommon.MutationResult<LoginUserMutation>
export type LoginUserMutationOptions = ApolloReactCommon.BaseMutationOptions<
  LoginUserMutation,
  LoginUserMutationVariables
>
export const LogoutDocument = gql`
  mutation logout {
    logout {
      id
    }
  }
`
export type LogoutMutationFn = ApolloReactCommon.MutationFunction<
  LogoutMutation,
  LogoutMutationVariables
>

/**
 * __useLogoutMutation__
 *
 * To run a mutation, you first call `useLogoutMutation` within a React component and pass it any options that fit your needs.
 * When your component renders, `useLogoutMutation` returns a tuple that includes:
 * - A mutate function that you can call at any time to execute the mutation
 * - An object with fields that represent the current status of the mutation's execution
 *
 * @param baseOptions options that will be passed into the mutation, supported options are listed on: https://www.apollographql.com/docs/react/api/react-hooks/#options-2;
 *
 * @example
 * const [logoutMutation, { data, loading, error }] = useLogoutMutation({
 *   variables: {
 *   },
 * });
 */
export function useLogoutMutation(
  baseOptions?: ApolloReactHooks.MutationHookOptions<LogoutMutation, LogoutMutationVariables>,
) {
  return ApolloReactHooks.useMutation<LogoutMutation, LogoutMutationVariables>(
    LogoutDocument,
    baseOptions,
  )
}
export type LogoutMutationHookResult = ReturnType<typeof useLogoutMutation>
export type LogoutMutationResult = ApolloReactCommon.MutationResult<LogoutMutation>
export type LogoutMutationOptions = ApolloReactCommon.BaseMutationOptions<
  LogoutMutation,
  LogoutMutationVariables
>
export const RequestResetPasswordDocument = gql`
  mutation requestResetPassword($identifier: String!) {
    requestResetPassword(identifier: $identifier) {
      id
    }
  }
`
export type RequestResetPasswordMutationFn = ApolloReactCommon.MutationFunction<
  RequestResetPasswordMutation,
  RequestResetPasswordMutationVariables
>

/**
 * __useRequestResetPasswordMutation__
 *
 * To run a mutation, you first call `useRequestResetPasswordMutation` within a React component and pass it any options that fit your needs.
 * When your component renders, `useRequestResetPasswordMutation` returns a tuple that includes:
 * - A mutate function that you can call at any time to execute the mutation
 * - An object with fields that represent the current status of the mutation's execution
 *
 * @param baseOptions options that will be passed into the mutation, supported options are listed on: https://www.apollographql.com/docs/react/api/react-hooks/#options-2;
 *
 * @example
 * const [requestResetPasswordMutation, { data, loading, error }] = useRequestResetPasswordMutation({
 *   variables: {
 *      identifier: // value for 'identifier'
 *   },
 * });
 */
export function useRequestResetPasswordMutation(
  baseOptions?: ApolloReactHooks.MutationHookOptions<
    RequestResetPasswordMutation,
    RequestResetPasswordMutationVariables
  >,
) {
  return ApolloReactHooks.useMutation<
    RequestResetPasswordMutation,
    RequestResetPasswordMutationVariables
  >(RequestResetPasswordDocument, baseOptions)
}
export type RequestResetPasswordMutationHookResult = ReturnType<
  typeof useRequestResetPasswordMutation
>
export type RequestResetPasswordMutationResult = ApolloReactCommon.MutationResult<
  RequestResetPasswordMutation
>
export type RequestResetPasswordMutationOptions = ApolloReactCommon.BaseMutationOptions<
  RequestResetPasswordMutation,
  RequestResetPasswordMutationVariables
>
export const ResetPasswordDocument = gql`
  mutation resetPassword($resetToken: String!, $password: String!, $confirmPassword: String!) {
    resetPassword(resetToken: $resetToken, password: $password, confirmPassword: $confirmPassword) {
      id
    }
  }
`
export type ResetPasswordMutationFn = ApolloReactCommon.MutationFunction<
  ResetPasswordMutation,
  ResetPasswordMutationVariables
>

/**
 * __useResetPasswordMutation__
 *
 * To run a mutation, you first call `useResetPasswordMutation` within a React component and pass it any options that fit your needs.
 * When your component renders, `useResetPasswordMutation` returns a tuple that includes:
 * - A mutate function that you can call at any time to execute the mutation
 * - An object with fields that represent the current status of the mutation's execution
 *
 * @param baseOptions options that will be passed into the mutation, supported options are listed on: https://www.apollographql.com/docs/react/api/react-hooks/#options-2;
 *
 * @example
 * const [resetPasswordMutation, { data, loading, error }] = useResetPasswordMutation({
 *   variables: {
 *      resetToken: // value for 'resetToken'
 *      password: // value for 'password'
 *      confirmPassword: // value for 'confirmPassword'
 *   },
 * });
 */
export function useResetPasswordMutation(
  baseOptions?: ApolloReactHooks.MutationHookOptions<
    ResetPasswordMutation,
    ResetPasswordMutationVariables
  >,
) {
  return ApolloReactHooks.useMutation<ResetPasswordMutation, ResetPasswordMutationVariables>(
    ResetPasswordDocument,
    baseOptions,
  )
}
export type ResetPasswordMutationHookResult = ReturnType<typeof useResetPasswordMutation>
export type ResetPasswordMutationResult = ApolloReactCommon.MutationResult<ResetPasswordMutation>
export type ResetPasswordMutationOptions = ApolloReactCommon.BaseMutationOptions<
  ResetPasswordMutation,
  ResetPasswordMutationVariables
>
export const SettingsFormDataDocument = gql`
  query settingsFormData {
    languages {
      ...LanguageFragment
    }
    currentUser {
      bio
      languages {
        id
        level
        language {
          ...LanguageFragment
        }
      }
      ...SocialMediaFragment
    }
  }
  ${LanguageFragmentFragmentDoc}
  ${SocialMediaFragmentFragmentDoc}
`

/**
 * __useSettingsFormDataQuery__
 *
 * To run a query within a React component, call `useSettingsFormDataQuery` and pass it any options that fit your needs.
 * When your component renders, `useSettingsFormDataQuery` returns an object from Apollo Client that contains loading, error, and data properties
 * you can use to render your UI.
 *
 * @param baseOptions options that will be passed into the query, supported options are listed on: https://www.apollographql.com/docs/react/api/react-hooks/#options;
 *
 * @example
 * const { data, loading, error } = useSettingsFormDataQuery({
 *   variables: {
 *   },
 * });
 */
export function useSettingsFormDataQuery(
  baseOptions?: ApolloReactHooks.QueryHookOptions<
    SettingsFormDataQuery,
    SettingsFormDataQueryVariables
  >,
) {
  return ApolloReactHooks.useQuery<SettingsFormDataQuery, SettingsFormDataQueryVariables>(
    SettingsFormDataDocument,
    baseOptions,
  )
}
export function useSettingsFormDataLazyQuery(
  baseOptions?: ApolloReactHooks.LazyQueryHookOptions<
    SettingsFormDataQuery,
    SettingsFormDataQueryVariables
  >,
) {
  return ApolloReactHooks.useLazyQuery<SettingsFormDataQuery, SettingsFormDataQueryVariables>(
    SettingsFormDataDocument,
    baseOptions,
  )
}
export type SettingsFormDataQueryHookResult = ReturnType<typeof useSettingsFormDataQuery>
export type SettingsFormDataLazyQueryHookResult = ReturnType<typeof useSettingsFormDataLazyQuery>
export type SettingsFormDataQueryResult = ApolloReactCommon.QueryResult<
  SettingsFormDataQuery,
  SettingsFormDataQueryVariables
>
export const UnfollowUserDocument = gql`
  mutation unfollowUser($followedUserId: Int!) {
    unfollowUser(followedUserId: $followedUserId) {
      id
    }
  }
`
export type UnfollowUserMutationFn = ApolloReactCommon.MutationFunction<
  UnfollowUserMutation,
  UnfollowUserMutationVariables
>

/**
 * __useUnfollowUserMutation__
 *
 * To run a mutation, you first call `useUnfollowUserMutation` within a React component and pass it any options that fit your needs.
 * When your component renders, `useUnfollowUserMutation` returns a tuple that includes:
 * - A mutate function that you can call at any time to execute the mutation
 * - An object with fields that represent the current status of the mutation's execution
 *
 * @param baseOptions options that will be passed into the mutation, supported options are listed on: https://www.apollographql.com/docs/react/api/react-hooks/#options-2;
 *
 * @example
 * const [unfollowUserMutation, { data, loading, error }] = useUnfollowUserMutation({
 *   variables: {
 *      followedUserId: // value for 'followedUserId'
 *   },
 * });
 */
export function useUnfollowUserMutation(
  baseOptions?: ApolloReactHooks.MutationHookOptions<
    UnfollowUserMutation,
    UnfollowUserMutationVariables
  >,
) {
  return ApolloReactHooks.useMutation<UnfollowUserMutation, UnfollowUserMutationVariables>(
    UnfollowUserDocument,
    baseOptions,
  )
}
export type UnfollowUserMutationHookResult = ReturnType<typeof useUnfollowUserMutation>
export type UnfollowUserMutationResult = ApolloReactCommon.MutationResult<UnfollowUserMutation>
export type UnfollowUserMutationOptions = ApolloReactCommon.BaseMutationOptions<
  UnfollowUserMutation,
  UnfollowUserMutationVariables
>
export const UpdatePasswordDocument = gql`
  mutation updatePassword($oldPassword: String!, $newPassword: String!) {
    updatePassword(oldPassword: $oldPassword, newPassword: $newPassword) {
      id
    }
  }
`
export type UpdatePasswordMutationFn = ApolloReactCommon.MutationFunction<
  UpdatePasswordMutation,
  UpdatePasswordMutationVariables
>

/**
 * __useUpdatePasswordMutation__
 *
 * To run a mutation, you first call `useUpdatePasswordMutation` within a React component and pass it any options that fit your needs.
 * When your component renders, `useUpdatePasswordMutation` returns a tuple that includes:
 * - A mutate function that you can call at any time to execute the mutation
 * - An object with fields that represent the current status of the mutation's execution
 *
 * @param baseOptions options that will be passed into the mutation, supported options are listed on: https://www.apollographql.com/docs/react/api/react-hooks/#options-2;
 *
 * @example
 * const [updatePasswordMutation, { data, loading, error }] = useUpdatePasswordMutation({
 *   variables: {
 *      oldPassword: // value for 'oldPassword'
 *      newPassword: // value for 'newPassword'
 *   },
 * });
 */
export function useUpdatePasswordMutation(
  baseOptions?: ApolloReactHooks.MutationHookOptions<
    UpdatePasswordMutation,
    UpdatePasswordMutationVariables
  >,
) {
  return ApolloReactHooks.useMutation<UpdatePasswordMutation, UpdatePasswordMutationVariables>(
    UpdatePasswordDocument,
    baseOptions,
  )
}
export type UpdatePasswordMutationHookResult = ReturnType<typeof useUpdatePasswordMutation>
export type UpdatePasswordMutationResult = ApolloReactCommon.MutationResult<UpdatePasswordMutation>
export type UpdatePasswordMutationOptions = ApolloReactCommon.BaseMutationOptions<
  UpdatePasswordMutation,
  UpdatePasswordMutationVariables
>
export const UpdateSocialMediaDocument = gql`
  mutation updateSocialMedia(
    $facebook: String
    $instagram: String
    $youtube: String
    $website: String
    $linkedin: String
  ) {
    updateSocialMedia(
      facebook: $facebook
      instagram: $instagram
      youtube: $youtube
      website: $website
      linkedin: $linkedin
    ) {
      url
    }
  }
`
export type UpdateSocialMediaMutationFn = ApolloReactCommon.MutationFunction<
  UpdateSocialMediaMutation,
  UpdateSocialMediaMutationVariables
>

/**
 * __useUpdateSocialMediaMutation__
 *
 * To run a mutation, you first call `useUpdateSocialMediaMutation` within a React component and pass it any options that fit your needs.
 * When your component renders, `useUpdateSocialMediaMutation` returns a tuple that includes:
 * - A mutate function that you can call at any time to execute the mutation
 * - An object with fields that represent the current status of the mutation's execution
 *
 * @param baseOptions options that will be passed into the mutation, supported options are listed on: https://www.apollographql.com/docs/react/api/react-hooks/#options-2;
 *
 * @example
 * const [updateSocialMediaMutation, { data, loading, error }] = useUpdateSocialMediaMutation({
 *   variables: {
 *      facebook: // value for 'facebook'
 *      instagram: // value for 'instagram'
 *      youtube: // value for 'youtube'
 *      website: // value for 'website'
 *      linkedin: // value for 'linkedin'
 *   },
 * });
 */
export function useUpdateSocialMediaMutation(
  baseOptions?: ApolloReactHooks.MutationHookOptions<
    UpdateSocialMediaMutation,
    UpdateSocialMediaMutationVariables
  >,
) {
  return ApolloReactHooks.useMutation<
    UpdateSocialMediaMutation,
    UpdateSocialMediaMutationVariables
  >(UpdateSocialMediaDocument, baseOptions)
}
export type UpdateSocialMediaMutationHookResult = ReturnType<typeof useUpdateSocialMediaMutation>
export type UpdateSocialMediaMutationResult = ApolloReactCommon.MutationResult<
  UpdateSocialMediaMutation
>
export type UpdateSocialMediaMutationOptions = ApolloReactCommon.BaseMutationOptions<
  UpdateSocialMediaMutation,
  UpdateSocialMediaMutationVariables
>
export const UpdateUserDocument = gql`
  mutation updateUser(
    $email: String
    $name: String
    $profileImage: String
    $bio: String
    $handle: String
  ) {
    updateUser(
      email: $email
      name: $name
      profileImage: $profileImage
      bio: $bio
      handle: $handle
    ) {
      ...UserFragment
    }
  }
  ${UserFragmentFragmentDoc}
`
export type UpdateUserMutationFn = ApolloReactCommon.MutationFunction<
  UpdateUserMutation,
  UpdateUserMutationVariables
>

/**
 * __useUpdateUserMutation__
 *
 * To run a mutation, you first call `useUpdateUserMutation` within a React component and pass it any options that fit your needs.
 * When your component renders, `useUpdateUserMutation` returns a tuple that includes:
 * - A mutate function that you can call at any time to execute the mutation
 * - An object with fields that represent the current status of the mutation's execution
 *
 * @param baseOptions options that will be passed into the mutation, supported options are listed on: https://www.apollographql.com/docs/react/api/react-hooks/#options-2;
 *
 * @example
 * const [updateUserMutation, { data, loading, error }] = useUpdateUserMutation({
 *   variables: {
 *      email: // value for 'email'
 *      name: // value for 'name'
 *      profileImage: // value for 'profileImage'
 *      bio: // value for 'bio'
 *      handle: // value for 'handle'
 *   },
 * });
 */
export function useUpdateUserMutation(
  baseOptions?: ApolloReactHooks.MutationHookOptions<
    UpdateUserMutation,
    UpdateUserMutationVariables
  >,
) {
  return ApolloReactHooks.useMutation<UpdateUserMutation, UpdateUserMutationVariables>(
    UpdateUserDocument,
    baseOptions,
  )
}
export type UpdateUserMutationHookResult = ReturnType<typeof useUpdateUserMutation>
export type UpdateUserMutationResult = ApolloReactCommon.MutationResult<UpdateUserMutation>
export type UpdateUserMutationOptions = ApolloReactCommon.BaseMutationOptions<
  UpdateUserMutation,
  UpdateUserMutationVariables
>
export const UserByIdDocument = gql`
  query userById($id: Int!) {
    userById(id: $id) {
      ...UserWithLanguagesFragment
    }
  }
  ${UserWithLanguagesFragmentFragmentDoc}
`

/**
 * __useUserByIdQuery__
 *
 * To run a query within a React component, call `useUserByIdQuery` and pass it any options that fit your needs.
 * When your component renders, `useUserByIdQuery` returns an object from Apollo Client that contains loading, error, and data properties
 * you can use to render your UI.
 *
 * @param baseOptions options that will be passed into the query, supported options are listed on: https://www.apollographql.com/docs/react/api/react-hooks/#options;
 *
 * @example
 * const { data, loading, error } = useUserByIdQuery({
 *   variables: {
 *      id: // value for 'id'
 *   },
 * });
 */
export function useUserByIdQuery(
  baseOptions?: ApolloReactHooks.QueryHookOptions<UserByIdQuery, UserByIdQueryVariables>,
) {
  return ApolloReactHooks.useQuery<UserByIdQuery, UserByIdQueryVariables>(
    UserByIdDocument,
    baseOptions,
  )
}
export function useUserByIdLazyQuery(
  baseOptions?: ApolloReactHooks.LazyQueryHookOptions<UserByIdQuery, UserByIdQueryVariables>,
) {
  return ApolloReactHooks.useLazyQuery<UserByIdQuery, UserByIdQueryVariables>(
    UserByIdDocument,
    baseOptions,
  )
}
export type UserByIdQueryHookResult = ReturnType<typeof useUserByIdQuery>
export type UserByIdLazyQueryHookResult = ReturnType<typeof useUserByIdLazyQuery>
export type UserByIdQueryResult = ApolloReactCommon.QueryResult<
  UserByIdQuery,
  UserByIdQueryVariables
>
export const UsersDocument = gql`
  query users {
    users {
      id
      name
      email
      posts {
        id
        title
        body
      }
    }
  }
`

/**
 * __useUsersQuery__
 *
 * To run a query within a React component, call `useUsersQuery` and pass it any options that fit your needs.
 * When your component renders, `useUsersQuery` returns an object from Apollo Client that contains loading, error, and data properties
 * you can use to render your UI.
 *
 * @param baseOptions options that will be passed into the query, supported options are listed on: https://www.apollographql.com/docs/react/api/react-hooks/#options;
 *
 * @example
 * const { data, loading, error } = useUsersQuery({
 *   variables: {
 *   },
 * });
 */
export function useUsersQuery(
  baseOptions?: ApolloReactHooks.QueryHookOptions<UsersQuery, UsersQueryVariables>,
) {
  return ApolloReactHooks.useQuery<UsersQuery, UsersQueryVariables>(UsersDocument, baseOptions)
}
export function useUsersLazyQuery(
  baseOptions?: ApolloReactHooks.LazyQueryHookOptions<UsersQuery, UsersQueryVariables>,
) {
  return ApolloReactHooks.useLazyQuery<UsersQuery, UsersQueryVariables>(UsersDocument, baseOptions)
}
export type UsersQueryHookResult = ReturnType<typeof useUsersQuery>
export type UsersLazyQueryHookResult = ReturnType<typeof useUsersLazyQuery>
export type UsersQueryResult = ApolloReactCommon.QueryResult<UsersQuery, UsersQueryVariables><|MERGE_RESOLUTION|>--- conflicted
+++ resolved
@@ -279,33 +279,6 @@
 
 export type Mutation = {
   __typename?: 'Mutation'
-<<<<<<< HEAD
-  createThread?: Maybe<Thread>
-  deleteThread?: Maybe<Thread>
-  createComment?: Maybe<Comment>
-  updateComment?: Maybe<Comment>
-  deleteComment?: Maybe<Comment>
-  createPostComment?: Maybe<PostComment>
-  updatePostComment?: Maybe<PostComment>
-  deletePostComment?: Maybe<PostComment>
-  createPost?: Maybe<Post>
-  updatePost?: Maybe<Post>
-  deletePost?: Maybe<Post>
-  createUser?: Maybe<User>
-  updateUser?: Maybe<User>
-  updatePassword?: Maybe<User>
-  loginUser?: Maybe<User>
-  requestResetPassword?: Maybe<User>
-  resetPassword?: Maybe<User>
-  logout?: Maybe<User>
-  followUser?: Maybe<User>
-  unfollowUser?: Maybe<User>
-  addLanguageRelation?: Maybe<LanguageRelation>
-  removeLanguageRelation?: Maybe<LanguageRelation>
-  createCommentThanks?: Maybe<CommentThanks>
-  deleteCommentThanks?: Maybe<CommentThanks>
-  updateSocialMedia?: Maybe<Array<SocialMedia>>
-=======
   createThread: Thread
   deleteThread: Thread
   createComment: Comment
@@ -330,7 +303,6 @@
   removeLanguageRelation: LanguageRelation
   createCommentThanks: CommentThanks
   deleteCommentThanks: CommentThanks
->>>>>>> 07688e7c
 }
 
 export type MutationCreateThreadArgs = {
@@ -454,349 +426,6 @@
   commentThanksId: Scalars['Int']
 }
 
-<<<<<<< HEAD
-export type MutationUpdateSocialMediaArgs = {
-  facebook?: Maybe<Scalars['String']>
-  instagram?: Maybe<Scalars['String']>
-  youtube?: Maybe<Scalars['String']>
-  website?: Maybe<Scalars['String']>
-  linkedin?: Maybe<Scalars['String']>
-}
-
-export enum OrderByArg {
-  Asc = 'asc',
-  Desc = 'desc',
-}
-
-export type Post = {
-  __typename?: 'Post'
-  id: Scalars['Int']
-  title: Scalars['String']
-  body: Scalars['String']
-  excerpt: Scalars['String']
-  readTime: Scalars['Int']
-  author: User
-  status: PostStatus
-  likes: Array<PostLike>
-  threads: Array<Thread>
-  postTopics: Array<PostTopic>
-  postComments: Array<PostComment>
-  language: Language
-  createdAt: Scalars['DateTime']
-  updatedAt: Scalars['DateTime']
-  bodySrc: Scalars['String']
-  images: Array<Image>
-  publishedAt?: Maybe<Scalars['DateTime']>
-  commentCount?: Maybe<Scalars['Int']>
-}
-
-export type PostLikesArgs = {
-  skip?: Maybe<Scalars['Int']>
-  after?: Maybe<PostLikeWhereUniqueInput>
-  before?: Maybe<PostLikeWhereUniqueInput>
-  first?: Maybe<Scalars['Int']>
-  last?: Maybe<Scalars['Int']>
-}
-
-export type PostThreadsArgs = {
-  skip?: Maybe<Scalars['Int']>
-  after?: Maybe<ThreadWhereUniqueInput>
-  before?: Maybe<ThreadWhereUniqueInput>
-  first?: Maybe<Scalars['Int']>
-  last?: Maybe<Scalars['Int']>
-}
-
-export type PostPostTopicsArgs = {
-  skip?: Maybe<Scalars['Int']>
-  after?: Maybe<PostTopicWhereUniqueInput>
-  before?: Maybe<PostTopicWhereUniqueInput>
-  first?: Maybe<Scalars['Int']>
-  last?: Maybe<Scalars['Int']>
-}
-
-export type PostPostCommentsArgs = {
-  orderBy?: Maybe<PostPostCommentsOrderByInput>
-  skip?: Maybe<Scalars['Int']>
-  after?: Maybe<PostCommentWhereUniqueInput>
-  before?: Maybe<PostCommentWhereUniqueInput>
-  first?: Maybe<Scalars['Int']>
-  last?: Maybe<Scalars['Int']>
-}
-
-export type PostImagesArgs = {
-  skip?: Maybe<Scalars['Int']>
-  after?: Maybe<ImageWhereUniqueInput>
-  before?: Maybe<ImageWhereUniqueInput>
-  first?: Maybe<Scalars['Int']>
-  last?: Maybe<Scalars['Int']>
-}
-
-export type PostComment = {
-  __typename?: 'PostComment'
-  id: Scalars['Int']
-  author: User
-  body: Scalars['String']
-  createdAt: Scalars['DateTime']
-}
-
-export type PostCommentWhereUniqueInput = {
-  id?: Maybe<Scalars['Int']>
-}
-
-export type PostIdTopicIdCompoundUniqueInput = {
-  postId: Scalars['Int']
-  topicId: Scalars['Int']
-}
-
-export type PostLike = {
-  __typename?: 'PostLike'
-  id: Scalars['Int']
-}
-
-export type PostLikeWhereUniqueInput = {
-  id?: Maybe<Scalars['Int']>
-  authorId_postId?: Maybe<AuthorIdPostIdCompoundUniqueInput>
-}
-
-export type PostPage = {
-  __typename?: 'PostPage'
-  posts?: Maybe<Array<Post>>
-  count?: Maybe<Scalars['Int']>
-}
-
-export type PostPostCommentsOrderByInput = {
-  createdAt?: Maybe<OrderByArg>
-}
-
-export enum PostStatus {
-  Draft = 'DRAFT',
-  Published = 'PUBLISHED',
-}
-
-export type PostTopic = {
-  __typename?: 'PostTopic'
-  id: Scalars['Int']
-  post: Post
-  topic: Topic
-}
-
-export type PostTopicWhereUniqueInput = {
-  id?: Maybe<Scalars['Int']>
-  postId_topicId?: Maybe<PostIdTopicIdCompoundUniqueInput>
-}
-
-export type PostWhereUniqueInput = {
-  id?: Maybe<Scalars['Int']>
-}
-
-export type Query = {
-  __typename?: 'Query'
-  posts?: Maybe<Array<Post>>
-  postById?: Maybe<Post>
-  feed?: Maybe<PostPage>
-  users?: Maybe<Array<User>>
-  currentUser?: Maybe<User>
-  userById?: Maybe<User>
-  languages?: Maybe<Array<Language>>
-  topics?: Maybe<Array<Topic>>
-  socialMedia?: Maybe<Array<SocialMedia>>
-}
-
-export type QueryPostsArgs = {
-  status: PostStatus
-  authorId: Scalars['Int']
-}
-
-export type QueryPostByIdArgs = {
-  id?: Maybe<Scalars['Int']>
-}
-
-export type QueryFeedArgs = {
-  search?: Maybe<Scalars['String']>
-  languages?: Maybe<Array<Scalars['Int']>>
-  topic?: Maybe<Scalars['Int']>
-  skip?: Maybe<Scalars['Int']>
-  first?: Maybe<Scalars['Int']>
-  followedAuthors?: Maybe<Scalars['Boolean']>
-}
-
-export type QueryUserByIdArgs = {
-  id: Scalars['Int']
-}
-
-export type QueryLanguagesArgs = {
-  hasPosts?: Maybe<Scalars['Boolean']>
-}
-
-export type QueryTopicsArgs = {
-  hasPosts?: Maybe<Scalars['Boolean']>
-}
-
-export type SocialMedia = {
-  __typename?: 'SocialMedia'
-  id: Scalars['Int']
-  platform: SocialMediaPlatform
-  url: Scalars['String']
-}
-
-export enum SocialMediaPlatform {
-  Facebook = 'FACEBOOK',
-  Youtube = 'YOUTUBE',
-  Instagram = 'INSTAGRAM',
-  Linkedin = 'LINKEDIN',
-}
-
-export type SocialMediaWhereUniqueInput = {
-  id?: Maybe<Scalars['Int']>
-}
-
-export type Thread = {
-  __typename?: 'Thread'
-  id: Scalars['Int']
-  archived: Scalars['Boolean']
-  startIndex: Scalars['Int']
-  endIndex: Scalars['Int']
-  highlightedContent: Scalars['String']
-  comments: Array<Comment>
-}
-
-export type ThreadCommentsArgs = {
-  orderBy?: Maybe<ThreadCommentsOrderByInput>
-  skip?: Maybe<Scalars['Int']>
-  after?: Maybe<CommentWhereUniqueInput>
-  before?: Maybe<CommentWhereUniqueInput>
-  first?: Maybe<Scalars['Int']>
-  last?: Maybe<Scalars['Int']>
-}
-
-export type ThreadCommentsOrderByInput = {
-  createdAt?: Maybe<OrderByArg>
-}
-
-export type ThreadWhereUniqueInput = {
-  id?: Maybe<Scalars['Int']>
-}
-
-export type Topic = {
-  __typename?: 'Topic'
-  id: Scalars['Int']
-  name?: Maybe<Scalars['String']>
-}
-
-export type TopicNameArgs = {
-  uiLanguage: UiLanguage
-}
-
-export type TopicTranslation = {
-  __typename?: 'TopicTranslation'
-  id: Scalars['Int']
-  name: Scalars['String']
-  uiLanguage: UiLanguage
-}
-
-export enum UiLanguage {
-  English = 'ENGLISH',
-  German = 'GERMAN',
-}
-
-export type User = {
-  __typename?: 'User'
-  id: Scalars['Int']
-  name?: Maybe<Scalars['String']>
-  email?: Maybe<Scalars['String']>
-  handle: Scalars['String']
-  bio?: Maybe<Scalars['String']>
-  userRole: UserRole
-  location?: Maybe<Location>
-  badges: Array<UserBadge>
-  posts: Array<Post>
-  profileImage?: Maybe<Scalars['String']>
-  createdAt: Scalars['DateTime']
-  languages: Array<LanguageRelation>
-  socialMedia: Array<SocialMedia>
-  following: Array<User>
-  followedBy: Array<User>
-  postsWrittenCount?: Maybe<Scalars['Int']>
-  thanksReceivedCount?: Maybe<Scalars['Int']>
-}
-
-export type UserBadgesArgs = {
-  skip?: Maybe<Scalars['Int']>
-  after?: Maybe<UserBadgeWhereUniqueInput>
-  before?: Maybe<UserBadgeWhereUniqueInput>
-  first?: Maybe<Scalars['Int']>
-  last?: Maybe<Scalars['Int']>
-}
-
-export type UserLanguagesArgs = {
-  skip?: Maybe<Scalars['Int']>
-  after?: Maybe<LanguageRelationWhereUniqueInput>
-  before?: Maybe<LanguageRelationWhereUniqueInput>
-  first?: Maybe<Scalars['Int']>
-  last?: Maybe<Scalars['Int']>
-}
-
-export type UserSocialMediaArgs = {
-  skip?: Maybe<Scalars['Int']>
-  after?: Maybe<SocialMediaWhereUniqueInput>
-  before?: Maybe<SocialMediaWhereUniqueInput>
-  first?: Maybe<Scalars['Int']>
-  last?: Maybe<Scalars['Int']>
-}
-
-export type UserFollowingArgs = {
-  skip?: Maybe<Scalars['Int']>
-  after?: Maybe<UserWhereUniqueInput>
-  before?: Maybe<UserWhereUniqueInput>
-  first?: Maybe<Scalars['Int']>
-  last?: Maybe<Scalars['Int']>
-}
-
-export type UserFollowedByArgs = {
-  skip?: Maybe<Scalars['Int']>
-  after?: Maybe<UserWhereUniqueInput>
-  before?: Maybe<UserWhereUniqueInput>
-  first?: Maybe<Scalars['Int']>
-  last?: Maybe<Scalars['Int']>
-}
-
-export type UserBadge = {
-  __typename?: 'UserBadge'
-  id: Scalars['Int']
-  type: BadgeType
-  createdAt: Scalars['DateTime']
-}
-
-export type UserBadgeWhereUniqueInput = {
-  id?: Maybe<Scalars['Int']>
-  userId_type?: Maybe<UserIdTypeCompoundUniqueInput>
-}
-
-export type UserIdLanguageIdCompoundUniqueInput = {
-  userId: Scalars['Int']
-  languageId: Scalars['Int']
-}
-
-export type UserIdTypeCompoundUniqueInput = {
-  userId: Scalars['Int']
-  type: BadgeType
-}
-
-export enum UserRole {
-  Admin = 'ADMIN',
-  Moderator = 'MODERATOR',
-  FreeUser = 'FREE_USER',
-  ProUser = 'PRO_USER',
-}
-
-export type UserWhereUniqueInput = {
-  id?: Maybe<Scalars['Int']>
-  email?: Maybe<Scalars['String']>
-  handle?: Maybe<Scalars['String']>
-}
-
-=======
->>>>>>> 07688e7c
 export type CreateCommentMutationVariables = {
   body: Scalars['String']
   threadId: Scalars['Int']
