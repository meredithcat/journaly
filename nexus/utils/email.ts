--- conflicted
+++ resolved
@@ -1,10 +1,5 @@
-<<<<<<< HEAD
-import * as AWS from 'aws-sdk'
-import { User, BadgeType } from '@journaly/j-db-client'
-=======
 import { User, Thread, Comment, Post, PostComment, BadgeType } from '@journaly/j-db-client'
 import { AWS } from './aws'
->>>>>>> 7410bf53
 import { makeEmail } from '@/lib/mail'
 
 const sqs = new AWS.SQS({ region: 'us-east-2' })
