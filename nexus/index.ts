<<<<<<< HEAD
import { use } from 'nexus'
import { prisma } from 'nexus-plugin-prisma'

use(prisma())

import './graphql'
import './post'
import './user'
import './language'
import './image'
import './comment'
import './like'
import './topic'
import './thanks'
import './socialMedia'
=======
import * as path from 'path'

import { makeSchema, declarativeWrappingPlugin } from '@nexus/schema'
import { nexusPrisma } from 'nexus-plugin-prisma'

import CommentTypes from './comment'
import TopicTypes from './topic'
import ImageTypes from './image'
import InputTypes from './inputTypes'
import PostTypes from './post'
import UserTypes from './user'
import LanguageTypes from './language'
import LikeTypes from './like'
import ThanksTypes from './thanks'
import MiscTypes from './graphql'

const reflectionRun = !!parseInt(process.env.NEXUS_REFLECTION || '0')

const schemaOpts: any = {
  typegenAutoConfig: {
    sources: [
      {
        source: '@prisma/client',
        alias: 'prisma',
      },
      {
        source: require.resolve('./context'),
        alias: 'ContextModule'
      }
    ],
    contextType: 'ContextModule.Context'
  },
  nonNullDefaults: {
    output: true,
    input: true,
  },
  types: [
    ...ImageTypes,
    ...TopicTypes,
    ...InputTypes,
    ...CommentTypes,
    ...PostTypes,
    ...UserTypes,
    ...LanguageTypes,
    ...LikeTypes,
    ...ThanksTypes,
    ...MiscTypes,
  ],
  plugins: [
    nexusPrisma({
      shouldGenerateArtifacts: reflectionRun,
    }),
    declarativeWrappingPlugin()
  ]
}

if (reflectionRun) {
  schemaOpts.shouldExitAfterGenerateArtifacts = true
  schemaOpts.outputs = {
    typegen: path.join(__dirname, '../node_modules/@types/typegen-nexus/index.d.ts'),
    schema: path.join(__dirname, './api.graphql'),
  }
}

const schema = makeSchema(schemaOpts)

export { schema }
>>>>>>> 07688e7c
<|MERGE_RESOLUTION|>--- conflicted
+++ resolved
@@ -1,20 +1,3 @@
-<<<<<<< HEAD
-import { use } from 'nexus'
-import { prisma } from 'nexus-plugin-prisma'
-
-use(prisma())
-
-import './graphql'
-import './post'
-import './user'
-import './language'
-import './image'
-import './comment'
-import './like'
-import './topic'
-import './thanks'
-import './socialMedia'
-=======
 import * as path from 'path'
 
 import { makeSchema, declarativeWrappingPlugin } from '@nexus/schema'
@@ -81,5 +64,4 @@
 
 const schema = makeSchema(schemaOpts)
 
-export { schema }
->>>>>>> 07688e7c
+export { schema }