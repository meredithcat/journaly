--- conflicted
+++ resolved
@@ -41,16 +41,9 @@
     t.model.posts({ pagination: false })
     t.model.profileImage()
     t.model.createdAt()
-<<<<<<< HEAD
-    t.model.languages()
-    t.model.socialMedia()
-    t.model.following()
-    t.model.followedBy()
-=======
     t.model.languages({ pagination: false })
     t.model.following({ pagination: false })
     t.model.followedBy({ pagination: false })
->>>>>>> 07688e7c
     t.int('postsWrittenCount', {
       resolve(parent, _args, ctx, _info) {
         return ctx.db.post.count({
