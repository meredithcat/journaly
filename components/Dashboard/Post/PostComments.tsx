import React, { useState } from 'react'

import cloneDeep from 'lodash/cloneDeep'
import { toast } from 'react-toastify'
import {
  useCreatePostCommentMutation,
  PostCommentFragmentFragment as PostCommentType,
  UserWithLanguagesFragmentFragment as UserType,
  ThreadFragmentFragment as ThreadType,
  PostPageDocument,
  PostPageQuery,
  PostPageQueryVariables,
} from '@/generated/graphql'
import { useTranslation } from '@/config/i18n'

import theme from '@/theme'
import PostComment from './PostComment'
import Thread from '@/components/InlineFeedbackPopover/Thread'
import Button, { ButtonVariant } from '@/elements/Button'
import TabToggle from '@/elements/TabToggle'
import useUILanguage from '@/hooks/useUILanguage'
import { generateNegativeRandomNumber } from '@/utils/number'

type PostCommentsProps = {
  postId: number
  comments: PostCommentType[]
  outdatedThreads: ThreadType[]
  currentUser: UserType | null
  onUpdateComment: () => void
  onDeleteComment: () => void
}

const tabs = [
  { key: 'general', text: 'General' },
  { key: 'outdated', text: 'Outdated' },
]

const PostComments = ({
  postId,
  comments,
  outdatedThreads,
  onUpdateComment,
  onDeleteComment,
  currentUser,
}: PostCommentsProps) => {
  const uiLanguage = useUILanguage()
  const { t } = useTranslation('comment')

<<<<<<< HEAD
  const tabs = [
    { key: 'general', text: t('tabGeneralKey') },
    { key: 'outdated', text: t('tabOutdatedKey') },
  ]

  const [activeKey, setActiveKey] = useState<string>(tabs[0].key)
=======
  const [activeKey, setActiveKey] = useState(tabs[0].key)
  const [postCommentBody, setPostCommentBody] = useState('')
>>>>>>> 087ed25c

  const handleToggle = (key: string) => {
    setActiveKey(key)
  }

  const [createPostComment, { loading }] = useCreatePostCommentMutation({
    onError: (error) => {
      toast.error(error.message)
    },
    update: (cache, mutationResult) => {
      if (mutationResult.data?.createPostComment) {
        const data = cache.readQuery<PostPageQuery, PostPageQueryVariables>({
          query: PostPageDocument,
          variables: { id: postId, uiLanguage },
        })

        if (data?.postById) {
          const dataClone = cloneDeep(data)
          dataClone.postById.postComments = [
            ...dataClone.postById.postComments,
            mutationResult.data.createPostComment,
          ]

          cache.writeQuery({ query: PostPageDocument, data: dataClone })
        }
      }
    },
  })

  const createNewPostComment = (e: React.FormEvent<HTMLFormElement>) => {
    e.preventDefault()

    createPostComment({
      variables: {
        postId,
        body: postCommentBody,
      },
      optimisticResponse: {
        __typename: 'Mutation',
        createPostComment: {
          __typename: 'PostComment',
          author: {
            __typename: 'User',
            handle: currentUser!.handle,
            id: currentUser!.id,
          },
          id: generateNegativeRandomNumber(),
          createdAt: new Date().toISOString(),
          body: postCommentBody,
        },
      },
    })
    setPostCommentBody('')
  }

  return (
    <div className="container">
      <h1>{t('postCommentsTitle')}</h1>
      <div className="toggle-wrapper">
        <TabToggle activeKey={activeKey} tabs={tabs} onToggle={handleToggle} />
      </div>
      <div>
        {activeKey === 'general' ? (
          <>
            <div className="post-comments">
              {!comments.length && <div>{t('noCommentsYetMessage')}</div>}
              {comments.map((comment) => {
                const canEdit = currentUser?.id === comment.author.id && comment.id > 0

                return (
                  <PostComment
                    comment={comment}
                    canEdit={canEdit}
                    onDeleteComment={onDeleteComment}
                    onUpdateComment={onUpdateComment}
                    key={comment.id}
                  />
                )
              })}
            </div>
            {currentUser && (
              <form onSubmit={createNewPostComment}>
                <div className="new-comment-block">
                  <textarea
                    placeholder={t('addCommentPlaceholder')}
                    value={postCommentBody}
                    onChange={(e) => setPostCommentBody(e.target.value)}
                    disabled={loading}
                    rows={4}
                  />
                  <Button
                    type="submit"
                    loading={loading}
                    className="submit-btn"
                    variant={ButtonVariant.PrimaryDark}
                  >
                    {t('submit')}
                  </Button>
                </div>
              </form>
            )}
          </>
        ) : (
          <div className="outdated-comments-container">
            {!outdatedThreads.length && <div>No outdated threads to see</div>}
            {outdatedThreads.map((thread) => (
              <div className="archived-thread-container" key={thread.id}>
                <Thread
                  thread={thread}
                  currentUser={currentUser}
                  onNewComment={() => {}}
                  onDeleteThread={() => {}}
                  onUpdateComment={onUpdateComment}
                />
              </div>
            ))}
          </div>
        )}
      </div>
      <style jsx>{`
        .container {
          background-color: ${theme.colors.white};
          box-shadow: 0 12px 24px 0 rgba(0, 0, 0, 0.09);
          width: 100%;
          height: 100%;
          padding: 20px;
          text-align: center;
          display: flex;
          flex-direction: column;
          max-height: 100%;
        }

        @media (min-width: ${theme.breakpoints.XS}) {
          .container {
            width: 58%;
          }
        }

        h1 {
          ${theme.typography.headingLG};
          margin-bottom: 20px;
        }

        .post-comments {
          margin-bottom: 5px;
        }

        .comments {
          padding: 5px 0;
        }

        .empty-notice {
          text-align: center;
          padding: 20px;
          font-style: italic;
        }

        .new-comment-block {
          border-top: 1px solid ${theme.colors.gray400};
          margin-top: 5px;
        }

        .new-comment-block textarea {
          min-height: 4em;
          width: 100%;
          padding: 5px;
          background-color: transparent;
          margin-top: 10px;
          margin-right: 10px;
          resize: vertical;
        }

        .new-comment-block textarea:focus {
          outline: none;
        }

        .toggle-wrapper {
          margin: 0 auto 20px;
        }

        .archived-thread-container {
          margin-bottom: 20px;
          box-shadow: 0px 0px 12px #00000029;
        }
      `}</style>
    </div>
  )
}

export default PostComments<|MERGE_RESOLUTION|>--- conflicted
+++ resolved
@@ -30,11 +30,6 @@
   onDeleteComment: () => void
 }
 
-const tabs = [
-  { key: 'general', text: 'General' },
-  { key: 'outdated', text: 'Outdated' },
-]
-
 const PostComments = ({
   postId,
   comments,
@@ -46,17 +41,13 @@
   const uiLanguage = useUILanguage()
   const { t } = useTranslation('comment')
 
-<<<<<<< HEAD
   const tabs = [
     { key: 'general', text: t('tabGeneralKey') },
     { key: 'outdated', text: t('tabOutdatedKey') },
   ]
 
-  const [activeKey, setActiveKey] = useState<string>(tabs[0].key)
-=======
   const [activeKey, setActiveKey] = useState(tabs[0].key)
   const [postCommentBody, setPostCommentBody] = useState('')
->>>>>>> 087ed25c
 
   const handleToggle = (key: string) => {
     setActiveKey(key)
